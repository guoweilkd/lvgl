--- conflicted
+++ resolved
@@ -33,6 +33,10 @@
 /**********************
  *      TYPEDEFS
  **********************/
+
+/*callback on value change*/
+typedef void (*lv_spinbox_value_changed_cb_t)(lv_obj_t * spinbox, int32_t new_value);
+
 /*Data of spinbox*/
 typedef struct {
     lv_ta_ext_t ta; /*Ext. of ancestor*/
@@ -41,17 +45,12 @@
     int32_t range_max;
     int32_t range_min;
     int32_t step;
-<<<<<<< HEAD
-    uint8_t digitCount:4;
-    uint8_t decPointPos:4;      /*if 0, there is no separator and the number is an integer*/
-    uint8_t digitPaddingLeft:4;
-    uint8_t digitPaddingRight:4;
-=======
     uint8_t digit_count:4;
     uint8_t dec_point_pos:4;      /*if 0, there is no separator and the number is an integer*/
->>>>>>> e5464f5b
+    uint8_t digit_padding_left:4;
+    uint8_t digit_padding_right:4;
     uint8_t digits[1+1+LV_SPINBOX_MAX_DIGIT_COUNT];     /*1 sign, 1 point, 16 num digits*/
-
+    lv_spinbox_value_changed_cb_t value_changed_cb;
 } lv_spinbox_ext_t;
 
 
@@ -121,6 +120,14 @@
  */
 void lv_spinbox_set_range(const lv_obj_t * spinbox, int32_t range_min, int32_t range_max);
 
+/**
+ * Set spinbox callback on calue change
+ * @param spinbox pointer to spinbox
+ * @param cb Callback function called on value change event
+ */
+void lv_spinbox_set_value_changed_cb(const lv_obj_t * spinbox, lv_spinbox_value_changed_cb_t cb);
+
+
 /*=====================
  * Getter functions
  *====================*/
