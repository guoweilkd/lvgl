--- conflicted
+++ resolved
@@ -80,13 +80,9 @@
  * @param flags settings for the text from 'txt_flag_t' enum
  * @return length of a char_num long text
  */
-<<<<<<< HEAD
 lv_coord_t lv_txt_get_width(const char * txt, uint16_t length,
                             const lv_font_t * font, lv_coord_t letter_space, lv_txt_flag_t flag);
-=======
-lv_coord_t lv_txt_get_width(const char * txt, uint16_t char_num,
-                            const lv_font_t * font_p, lv_coord_t letter_space, lv_txt_flag_t flag);
->>>>>>> 5ff4125c
+
 
 /**
  * Check next character in a string and decide if te character is part of the command or not
