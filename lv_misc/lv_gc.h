--- conflicted
+++ resolved
@@ -36,14 +36,7 @@
     prefix lv_ll_t _lv_drv_ll;\
     prefix lv_ll_t _lv_file_ll;\
     prefix lv_ll_t _lv_anim_ll;\
-<<<<<<< HEAD
-=======
     prefix lv_ll_t _lv_group_ll;\
-    prefix void * _lv_def_scr;\
-    prefix void * _lv_act_scr;\
-    prefix void * _lv_top_layer;\
-    prefix void * _lv_sys_layer;\
->>>>>>> 8581a249
     prefix void * _lv_task_act;\
     
     
