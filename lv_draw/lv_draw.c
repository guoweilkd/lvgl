/**
 * @file lv_draw.c
 * 
 */

/*********************
 *      INCLUDES
 *********************/
#include "../../lv_conf.h"

#include <stdio.h>
#include <stdbool.h>
#include "lv_draw.h"
#include "lv_draw_rbasic.h"
#include "lv_draw_vbasic.h"
#include "../lv_misc/lv_circ.h"
#include "../lv_misc/lv_fs.h"
#include "../lv_misc/lv_math.h"
#include "../lv_misc/lv_ufs.h"
#include "../lv_objx/lv_img.h"

/*********************
 *      DEFINES
 *********************/
#define CIRCLE_AA_NON_LINEAR_OPA_THRESHOLD  5   /*Circle segment greater then this value will be anti-aliased by a non-linear (cos) opacity mapping*/

#define LINE_WIDTH_CORR_BASE 64
#define LINE_WIDTH_CORR_SHIFT 6

#define LABEL_RECOLOR_PAR_LENGTH    6

#define SHADOW_OPA_EXTRA_PRECISION      8       /*Calculate with 2^x bigger shadow opacity values to avoid rounding errors*/
#define SHADOW_BOTTOM_AA_EXTRA_RADIUS   3       /*Add extra radius with LV_SHADOW_BOTTOM to cover anti-aliased corners*/
/**********************
 *      TYPEDEFS
 **********************/
typedef enum
{
    CMD_STATE_WAIT,
    CMD_STATE_PAR,
    CMD_STATE_IN,
}cmd_state_t;


/**********************
 *  STATIC PROTOTYPES
 **********************/
static void lv_draw_rect_main_mid(const lv_area_t * coords, const lv_area_t * mask, const lv_style_t * style);
static void lv_draw_rect_main_corner(const lv_area_t * coords, const lv_area_t * mask, const lv_style_t * style);
static void lv_draw_rect_border_straight(const lv_area_t * coords, const lv_area_t * mask, const lv_style_t * style);
static void lv_draw_rect_border_corner(const lv_area_t * coords, const lv_area_t * mask, const lv_style_t * style);
#if USE_LV_SHADOW && LV_VDB_SIZE
static void lv_draw_shadow(const lv_area_t * coords, const lv_area_t * mask, const lv_style_t * style);
static void lv_draw_shadow_full(const lv_area_t * coords, const lv_area_t * mask, const  lv_style_t * style);
static void lv_draw_shadow_bottom(const lv_area_t * coords, const lv_area_t * mask, const lv_style_t * style);
static void lv_draw_shadow_full_straight(const lv_area_t * coords, const lv_area_t * mask, const lv_style_t * style, const lv_opa_t * map);
#endif
static uint16_t lv_draw_cont_radius_corr(uint16_t r, lv_coord_t w, lv_coord_t h);
#if LV_ANTIALIAS != 0
static lv_opa_t antialias_get_opa(lv_coord_t seg, lv_coord_t px_id, lv_opa_t line_opa);
static lv_opa_t antialias_get_opa_circ(lv_coord_t seg, lv_coord_t px_id, lv_opa_t opa);
#endif


static uint8_t hex_char_to_num(char hex);

#if USE_LV_TRIANGLE != 0
static void point_swap(lv_point_t * p1, lv_point_t * p2);
#endif

/**********************
 *  STATIC VARIABLES
 **********************/
#if LV_VDB_SIZE != 0
static void (*px_fp)(lv_coord_t x, lv_coord_t y, const lv_area_t * mask, lv_color_t color, lv_opa_t opa) = lv_vpx;
static void (*fill_fp)(const lv_area_t * coords, const lv_area_t * mask, lv_color_t color, lv_opa_t opa) =  lv_vfill;
static void (*letter_fp)(const lv_point_t * pos_p, const lv_area_t * mask, const lv_font_t * font_p, uint32_t letter, lv_color_t color, lv_opa_t opa) = lv_vletter;
#  if USE_LV_IMG
static void (*map_fp)(const lv_area_t * cords_p, const lv_area_t * mask_p,
        const uint8_t * map_p, lv_opa_t opa, bool chroma_key, bool alpha_byte,
        lv_color_t recolor, lv_opa_t recolor_opa) = lv_vmap;
#  endif /*USE_LV_IMG*/
#elif USE_LV_REAL_DRAW != 0
/* px_fp used only by shadow drawing and anti aliasing
 * static void (*px_fp)(lv_coord_t x, lv_coord_t y, const lv_area_t * mask, lv_color_t color, lv_opa_t opa) = lv_rpx;
 */
static void (*fill_fp)(const lv_area_t * coords, const lv_area_t * mask, lv_color_t color, lv_opa_t opa) =  lv_rfill;
static void (*letter_fp)(const lv_point_t * pos_p, const lv_area_t * mask, const lv_font_t * font_p, uint32_t letter, lv_color_t color, lv_opa_t opa) = lv_rletter;
#  if USE_LV_IMG
static void (*map_fp)(const lv_area_t * cords_p, const lv_area_t * mask_p,
        const uint8_t * map_p, lv_opa_t opa, bool chroma_key, bool alpha_byte,
        lv_color_t recolor, lv_opa_t recolor_opa) = lv_rmap;
#  endif /*USE_LV_IMG*/
#else
/*Invalid settings. Compiler error will be thrown*/
static void (*px_fp)(lv_coord_t x, lv_coord_t y, const lv_area_t * mask, lv_color_t color, lv_opa_t opa) = NULL;
static void (*fill_fp)(const lv_area_t * coords, const lv_area_t * mask, lv_color_t color, lv_opa_t opa) =  NULL;
static void (*letter_fp)(const lv_point_t * pos_p, const lv_area_t * mask, const lv_font_t * font_p, uint32_t letter, lv_color_t color, lv_opa_t opa) = NULL;
static void (*map_fp)(const lv_area_t * cords_p, const lv_area_t * mask_p,
        const uint8_t * map_p, lv_opa_t opa, bool chroma_key, bool alpha_byte,
        lv_color_t recolor, lv_opa_t recolor_opa) = NULL;
#endif


/**********************
 *      MACROS
 **********************/

/**********************
 *   GLOBAL FUNCTIONS
 **********************/

/**
 * Draw a rectangle 
 * @param coords the coordinates of the rectangle
 * @param mask the rectangle will be drawn only in this mask
 * @param style pointer to a style
 */
void lv_draw_rect(const lv_area_t * coords, const lv_area_t * mask, const lv_style_t * style)
{
    if(lv_area_get_height(coords) < 1 || lv_area_get_width(coords) < 1) return;

#if USE_LV_SHADOW && LV_VDB_SIZE
    if(style->body.shadow.width != 0) {
        lv_draw_shadow(coords, mask, style);
    }
#endif
    if(style->body.empty == 0){
        lv_draw_rect_main_mid(coords, mask, style);

        if(style->body.radius != 0) {
            lv_draw_rect_main_corner(coords, mask, style);
        }
    } 
    
    if(style->body.border.width != 0 && style->body.border.part != LV_BORDER_NONE) {
        lv_draw_rect_border_straight(coords, mask, style);

        if(style->body.radius != 0) {
            lv_draw_rect_border_corner(coords, mask, style);
        }
    }
}

#if USE_LV_TRIANGLE != 0
/**
 *
 * @param points pointer to an array with 3 points
 * @param mask the triangle will be drawn only in this mask
 * @param color color of the triangle
 */
void lv_draw_triangle(const lv_point_t * points, const lv_area_t * mask, lv_color_t color)
{
    lv_point_t tri[3];

    memcpy(tri, points, sizeof(tri));

    /*Sort the vertices according to their y coordinate (0: y max, 1: y mid, 2:y min)*/
    if(tri[1].y < tri[0].y) point_swap(&tri[1], &tri[0]);
    if(tri[2].y < tri[1].y) point_swap(&tri[2], &tri[1]);
    if(tri[1].y < tri[0].y) point_swap(&tri[1], &tri[0]);

    /*Return is the triangle is degenerated*/
    if(tri[0].x == tri[1].x && tri[0].y == tri[1].y) return;
    if(tri[1].x == tri[2].x && tri[1].y == tri[2].y) return;
    if(tri[0].x == tri[2].x && tri[0].y == tri[2].y) return;

    if(tri[0].x == tri[1].x && tri[1].x == tri[2].x) return;
    if(tri[0].y == tri[1].y && tri[1].y == tri[2].y) return;

    /*Draw the triangle*/
    lv_point_t edge1;
    lv_coord_t dx1 = LV_MATH_ABS(tri[0].x - tri[1].x);
    lv_coord_t sx1 = tri[0].x < tri[1].x ? 1 : -1;
    lv_coord_t dy1 = LV_MATH_ABS(tri[0].y - tri[1].y);
    lv_coord_t sy1 = tri[0].y < tri[1].y ? 1 : -1;
    lv_coord_t err1 = (dx1 > dy1 ? dx1 : -dy1) / 2;
    lv_coord_t err_tmp1;

    lv_point_t edge2;
    lv_coord_t dx2 = LV_MATH_ABS(tri[0].x - tri[2].x);
    lv_coord_t sx2 = tri[0].x < tri[2].x ? 1 : -1;
    lv_coord_t dy2 = LV_MATH_ABS(tri[0].y - tri[2].y);
    lv_coord_t sy2 = tri[0].y < tri[2].y ? 1 : -1;
    lv_coord_t err2 = (dx1 > dy2 ? dx2 : -dy2) / 2;
    lv_coord_t err_tmp2;

    lv_coord_t y1_tmp;
    lv_coord_t y2_tmp;

    edge1.x = tri[0].x;
    edge1.y = tri[0].y;
    edge2.x = tri[0].x;
    edge2.y = tri[0].y;
    lv_area_t act_area;
    lv_area_t draw_area;

    while(1) {
        act_area.x1 = edge1.x;
        act_area.x2 = edge2.x ;
        act_area.y1 = edge1.y;
        act_area.y2 = edge2.y ;


        draw_area.x1 = LV_MATH_MIN(act_area.x1, act_area.x2);
        draw_area.x2 = LV_MATH_MAX(act_area.x1, act_area.x2);
        draw_area.y1 = LV_MATH_MIN(act_area.y1, act_area.y2);
        draw_area.y2 = LV_MATH_MAX(act_area.y1, act_area.y2);
        draw_area.x2--; /*Do not draw most right pixel because it will be drawn by the adjacent triangle*/
        fill_fp(&draw_area, mask, color, LV_OPA_50);

        /*Calc. the next point of edge1*/
        y1_tmp = edge1.y;
        do {
            if (edge1.x == tri[1].x && edge1.y == tri[1].y) {

                dx1 = LV_MATH_ABS(tri[1].x - tri[2].x);
                sx1 = tri[1].x < tri[2].x ? 1 : -1;
                dy1 = LV_MATH_ABS(tri[1].y - tri[2].y);
                sy1 = tri[1].y < tri[2].y ? 1 : -1;
                err1 = (dx1 > dy1 ? dx1 : -dy1) / 2;
            }
            else if (edge1.x == tri[2].x && edge1.y == tri[2].y) return;
            err_tmp1 = err1;
            if (err_tmp1 >-dx1) {
                err1 -= dy1;
                edge1.x += sx1;
            }
            if (err_tmp1 < dy1) {
                err1 += dx1;
                edge1.y += sy1;
            }
        } while(edge1.y == y1_tmp);

        /*Calc. the next point of edge2*/
        y2_tmp = edge2.y;
        do {
            if (edge2.x == tri[2].x && edge2.y == tri[2].y) return;
            err_tmp2 = err2;
            if (err_tmp2 > -dx2) {
                err2 -= dy2;
                edge2.x += sx2;
            }
            if (err_tmp2 < dy2) {
                err2 += dx2;
                edge2.y += sy2;
            }
        } while(edge2.y == y2_tmp);
    }
}
#endif

/**
 * Write a text
 * @param coords coordinates of the label
 * @param mask the label will be drawn only in this area
 * @param style pointer to a style
 * @param txt 0 terminated text to write
 * @param flag settings for the text from 'txt_flag_t' enum
 * @param offset text offset in x and y direction (NULL if unused)
 *
 */
void lv_draw_label(const lv_area_t * coords,const lv_area_t * mask, const lv_style_t * style,
                    const char * txt, lv_txt_flag_t flag, lv_point_t * offset)
{

    const lv_font_t * font = style->text.font;
    lv_coord_t w;
    if((flag & LV_TXT_FLAG_EXPAND) == 0) {
        w = lv_area_get_width(coords);
    } else {
        lv_point_t p;
        lv_txt_get_size(&p, txt, style->text.font, style->text.letter_space, style->text.line_space, LV_COORD_MAX, flag);
        w = p.x;
    }

    /*Init variables for the first line*/
    lv_coord_t line_length = 0;
    uint32_t line_start = 0;
    uint32_t line_end = lv_txt_get_next_line(txt, font, style->text.letter_space, w, flag);

    lv_point_t pos;
    pos.x = coords->x1;
    pos.y = coords->y1;

    /*Align the line to middle if enabled*/
    if(flag & LV_TXT_FLAG_CENTER) {
        line_length = lv_txt_get_width(&txt[line_start], line_end - line_start,
                                    font, style->text.letter_space, flag);
        pos.x += (w - line_length) / 2;
    }

    cmd_state_t cmd_state = CMD_STATE_WAIT;
    uint32_t i;
    uint16_t par_start = 0;
    lv_color_t recolor;
    lv_coord_t letter_w;

    lv_coord_t x_ofs = 0;
    lv_coord_t y_ofs = 0;
    if(offset != NULL) {
        x_ofs = offset->x;
        y_ofs = offset->y;
        pos.y += y_ofs;
    }

    /*Real draw need a background color for higher bpp letter*/
#if LV_VDB_SIZE == 0
    lv_rletter_set_background(style->body.main_color);
#endif

    /*Write out all lines*/
    while(txt[line_start] != '\0') {
        if(offset != NULL) {
            pos.x += x_ofs;
        }
        /*Write all letter of a line*/
        cmd_state = CMD_STATE_WAIT;
        i = line_start;
        uint32_t letter;
        while(i < line_end) {
            letter = lv_txt_utf8_next(txt, &i);
            /*Handle the re-color command*/
            if((flag & LV_TXT_FLAG_RECOLOR) != 0) {
                if(letter == (uint32_t)LV_TXT_COLOR_CMD[0]) {
                    if(cmd_state == CMD_STATE_WAIT) { /*Start char*/
                        par_start = i;// + lv_txt_utf8_size(txt[i]);
                        cmd_state = CMD_STATE_PAR;
                        continue;
                    } else if(cmd_state == CMD_STATE_PAR) { /*Other start char in parameter escaped cmd. char */
                        cmd_state = CMD_STATE_WAIT;
                    }else if(cmd_state == CMD_STATE_IN) { /*Command end */
                        cmd_state = CMD_STATE_WAIT;
                        continue;
                    }
                }

                /*Skip the color parameter and wait the space after it*/
                if(cmd_state == CMD_STATE_PAR) {
                    if(letter == ' ') {
                        /*Get the parameter*/
                        if(i - par_start == LABEL_RECOLOR_PAR_LENGTH + 1) {
                            char buf[LABEL_RECOLOR_PAR_LENGTH + 1];
                            memcpy(buf, &txt[par_start], LABEL_RECOLOR_PAR_LENGTH);
                            buf[LABEL_RECOLOR_PAR_LENGTH] = '\0';
                            int r,g,b;
                            r = (hex_char_to_num(buf[0]) << 4) + hex_char_to_num(buf[1]);
                            g = (hex_char_to_num(buf[2]) << 4) + hex_char_to_num(buf[3]);
                            b = (hex_char_to_num(buf[4]) << 4) + hex_char_to_num(buf[5]);
                            recolor = LV_COLOR_MAKE(r, g, b);
                        } else {
                            recolor.full = style->text.color.full;
                        }
                        cmd_state = CMD_STATE_IN; /*After the parameter the text is in the command*/
                    }
                    continue;
                }
            }

            lv_color_t color = style->text.color;

            if(cmd_state == CMD_STATE_IN) color = recolor;
<<<<<<< HEAD
            letter_fp(&pos, &mask_aa, font, letter, color, style->text.opa);
            letter_w = lv_font_get_width(font, letter) >> LV_FONT_ANTIALIAS;

            pos.x += letter_w + (style->text.letter_space << LV_AA);

#if LV_ANTIALIAS || LV_FONT_ANTIALIAS
            /* Round error occurs in x position
             * When odd widths are scaled down the last 1 is lost. So the letters seems shorter.
             * Now calculate according to it to be consequent  */
            if(letter_w & 0x01) pos.x--;
#endif
=======
            letter_fp(&pos, mask, font, letter, color, style->text.opa);
            letter_w = lv_font_get_width(font, letter);

            pos.x += letter_w + style->text.letter_space;
>>>>>>> f8b4dc3a
        }
        /*Go to next line*/
        line_start = line_end;
        line_end += lv_txt_get_next_line(&txt[line_start], font, style->text.letter_space, w, flag);

        pos.x = coords->x1;
        /*Align to middle*/
        if(flag & LV_TXT_FLAG_CENTER) {
            line_length = lv_txt_get_width(&txt[line_start], line_end - line_start,
                                     font, style->text.letter_space, flag);
            pos.x += (w - line_length) / 2;
        }
        /*Go the next line position*/
        pos.y += lv_font_get_height(font);
        pos.y += style->text.line_space;
    }
}

#if USE_LV_IMG
/**
 * Draw an image
 * @param coords the coordinates of the image
 * @param mask the image will be drawn only in this area
 * @param map_p pointer to a lv_color_t array which contains the pixels of the image
 * @param opa opacity of the image (0..255)
 */
void lv_draw_img(const lv_area_t * coords, const lv_area_t * mask,
             const lv_style_t * style, const void * src)
{

    if(src == NULL) {
        lv_draw_rect(coords, mask, &lv_style_plain);
        lv_draw_label(coords, mask, &lv_style_plain, "No\ndata", LV_TXT_FLAG_NONE, NULL);
        return;
    }

    const uint8_t * u8_p = (uint8_t*) src;
    if(u8_p[0] >= 'A' &&  u8_p[0] <= 'Z') { /*It will be a path of a file*/
#if USE_LV_FILESYSTEM
        lv_fs_file_t file;
        lv_fs_res_t res = lv_fs_open(&file, src, LV_FS_MODE_RD);
        if(res == LV_FS_RES_OK) {
            lv_img_t img_data;
            uint32_t br;
            res = lv_fs_read(&file, &img_data, sizeof(lv_img_t), &br);

            lv_area_t mask_com;    /*Common area of mask and cords*/
            bool union_ok;
            union_ok = lv_area_union(&mask_com, mask, coords);
            if(union_ok == false) {
                lv_fs_close(&file);
                return;
            }

            uint8_t px_size = 0;
            switch(img_data.header.format) {
                case LV_IMG_FORMAT_FILE_RAW_RGB332: px_size = 1; break;
                case LV_IMG_FORMAT_FILE_RAW_RGB565: px_size = 2; break;
                case LV_IMG_FORMAT_FILE_RAW_RGB888: px_size = 4; break;
                default: return;
            }

            if(img_data.header.alpha_byte) {    /*Correction with the alpha byte*/
                px_size++;
                if(img_data.header.format == LV_IMG_FORMAT_FILE_RAW_RGB888) px_size--; /*Stored in the 4 byte anyway*/
            }


            /* Move the file pointer to the start address according to mask*/
            uint32_t start_offset = sizeof(img_data.header);
            start_offset += (lv_area_get_width(coords)) * (mask_com.y1 - coords->y1) * px_size;      /*First row*/
            start_offset += (mask_com.x1 - coords->x1) * px_size;                                    /*First col*/
            lv_fs_seek(&file, start_offset);

            uint32_t useful_data = lv_area_get_width(&mask_com) * px_size;
            uint32_t next_row = lv_area_get_width(coords) * px_size - useful_data;

            lv_area_t line;
            lv_area_copy(&line, &mask_com);
            lv_area_set_height(&line, 1);

            lv_coord_t row;
            uint32_t act_pos;
            lv_color_t buf[lv_area_get_width(&mask_com)];
            for(row = mask_com.y1; row <= mask_com.y2; row ++) {
                res = lv_fs_read(&file, buf, useful_data, &br);

                map_fp(&line, &mask_com, (uint8_t *)buf, style->image.opa, img_data.header.chroma_keyed, img_data.header.alpha_byte,
                        style->image.color, style->image.intense);

                lv_fs_tell(&file, &act_pos);
                lv_fs_seek(&file, act_pos + next_row);
                line.y1++;    /*Go down a line*/
                line.y2++;
            }

            lv_fs_close(&file);

            if(res != LV_FS_RES_OK) {
                lv_draw_rect(coords, mask, &lv_style_plain);
                lv_draw_label(coords, mask, &lv_style_plain, "No data", LV_TXT_FLAG_NONE, NULL);
            }
        }
#endif
    }
    else {
        const lv_img_t * img_var = src;
        lv_area_t mask_com;    /*Common area of mask and coords*/
        bool union_ok;
        union_ok = lv_area_union(&mask_com, mask, coords);
        if(union_ok == false) {
            return;         /*Out of mask*/
        }

        map_fp(coords, mask, img_var->pixel_map, style->image.opa, img_var->header.chroma_keyed, img_var->header.alpha_byte, style->image.color, style->image.intense);

    }

}
#endif


/**
 * Draw a line
 * @param p1 first point of the line
 * @param p2 second point of the line
 * @param maskthe line will be drawn only on this area
 * @param lines_p pointer to a line style
 */
void lv_draw_line(const lv_point_t * point1, const lv_point_t * point2, const lv_area_t * mask,
                  const lv_style_t * style)
{

    if(style->line.width == 0) return;
    if(point1->x == point2->x && point1->y == point2->y) return;

    lv_point_t p1;
    lv_point_t p2;

    /*Be sure always x1 < x2*/
    if(point1->x < point2->x) {
        p1.x = point1->x;
        p1.y = point1->y;
        p2.x = point2->x;
        p2.y = point2->y;
    } else {
        p1.x = point2->x;
        p1.y = point2->y;
        p2.x = point1->x;
        p2.y = point1->y;
    }

    lv_coord_t dx = LV_MATH_ABS(p2.x - p1.x);
    lv_coord_t sx = p1.x < p2.x ? 1 : -1;
    lv_coord_t dy = LV_MATH_ABS(p2.y - p1.y);
    lv_coord_t sy = p1.y < p2.y ? 1 : -1;
    lv_coord_t err = (dx > dy ? dx : -dy) / 2;
    lv_coord_t e2;
    bool hor = dx > dy ? true : false;	/*Rather horizontal or vertical*/
    lv_coord_t last_x = p1.x;
    lv_coord_t last_y = p1.y;
    lv_point_t act_point;
    act_point.x = p1.x;
    act_point.y = p1.y;


    lv_coord_t width;
    uint16_t wcor;
    uint16_t width_half = 0;
    uint16_t width_1 = 0;
    static const uint8_t width_corr_array[] = {
            64, 64, 64, 64, 64, 64, 64, 64, 64, 65, 65, 65, 65, 65, 66, 66, 66, 66, 66,
            67, 67, 67, 68, 68, 68, 69, 69, 69, 70, 70, 71, 71, 72, 72, 72, 73, 73, 74,
            74, 75, 75, 76, 77, 77, 78, 78, 79, 79, 80, 81, 81, 82, 82, 83, 84, 84, 85,
            86, 86, 87, 88, 88, 89, 90, 91,
    };

    if(hor == false) {
        wcor = (dx * LINE_WIDTH_CORR_BASE) / dy;
    } else  {
        wcor = (dy * LINE_WIDTH_CORR_BASE) / dx;
    }


    width = style->line.width - 1;

#if LV_ANTIALIAS != 0
    bool aa_invert = false;
    aa_invert = p1.y < p2.y ? false : true;      /*Direction of opacity increase on the edges*/
    if(p1.x != p2.x && p1.y != p2.y) width--;    /*Because of anti aliasing (no anti aliasing on hor. and ver. lines)*/
#endif

    /*Make the correction on lie width*/
    if(width > 0) {
        width = (width * width_corr_array[wcor]);
        width = width >> LINE_WIDTH_CORR_SHIFT;
        width_half = width >> 1;
        width_1 = width & 0x1 ? 1 : 0;
    }

    /*Special case draw a horizontal line*/
    if(p1.y == p2.y ) {
        lv_area_t act_area;
        act_area.x1 = p1.x;
        act_area.x2 = p2.x;
        act_area.y1 = p1.y - width_half - width_1;
        act_area.y2 = p2.y + width_half ;

        lv_area_t draw_area;
        draw_area.x1 = LV_MATH_MIN(act_area.x1, act_area.x2);
        draw_area.x2 = LV_MATH_MAX(act_area.x1, act_area.x2);
        draw_area.y1 = LV_MATH_MIN(act_area.y1, act_area.y2);
        draw_area.y2 = LV_MATH_MAX(act_area.y1, act_area.y2);
        fill_fp(&draw_area, mask, style->line.color, style->line.opa);

        return;
    }

    /*Special case draw a vertical line*/
    if(p1.x == p2.x ) {
        lv_area_t act_area;
        act_area.x1 = p1.x - width_half;
        act_area.x2 = p2.x + width_half + width_1;
        act_area.y1 = p1.y;
        act_area.y2 = p2.y;

        lv_area_t draw_area;
        draw_area.x1 = LV_MATH_MIN(act_area.x1, act_area.x2);
        draw_area.x2 = LV_MATH_MAX(act_area.x1, act_area.x2);
        draw_area.y1 = LV_MATH_MIN(act_area.y1, act_area.y2);
        draw_area.y2 = LV_MATH_MAX(act_area.y1, act_area.y2);
        fill_fp(&draw_area, mask, style->line.color, style->line.opa);
        return;
    }


    while(1){
        if(hor == true && last_y != act_point.y) {
            lv_area_t act_area;
            lv_area_t draw_area;
            act_area.x1 = last_x;
            act_area.x2 = act_point.x - sx;
            act_area.y1 = last_y - width_half ;
            act_area.y2 = act_point.y - sy  + width_half + width_1;
            last_y = act_point.y;
            last_x = act_point.x;
            draw_area.x1 = LV_MATH_MIN(act_area.x1, act_area.x2);
            draw_area.x2 = LV_MATH_MAX(act_area.x1, act_area.x2);
            draw_area.y1 = LV_MATH_MIN(act_area.y1, act_area.y2);
            draw_area.y2 = LV_MATH_MAX(act_area.y1, act_area.y2);
            if(width >= 0) {
                fill_fp(&draw_area, mask, style->line.color, style->line.opa);
            }

#if LV_ANTIALIAS != 0
            lv_coord_t seg_w = lv_area_get_width(&draw_area);  /*Segment width*/
            lv_point_t aa_p1;
            lv_point_t aa_p2;

            aa_p1.x = draw_area.x1;
            aa_p1.y = draw_area.y1 - 1;

            aa_p2.x = draw_area.x1;
            aa_p2.y = draw_area.y1 + width + 1;

            lv_coord_t i;
            for(i = 0; i  < seg_w; i++) {
                lv_opa_t aa_opa = antialias_get_opa(seg_w, i, style->line.opa);

                px_fp(aa_p1.x + i, aa_p1.y, mask, style->line.color, aa_invert ? aa_opa : style->line.opa - aa_opa);
                px_fp(aa_p2.x + i, aa_p2.y, mask, style->line.color, aa_invert ? style->line.opa - aa_opa :  aa_opa);
            }
#endif
        }
        if (hor == false && last_x != act_point.x) {
            lv_area_t act_area;
            lv_area_t draw_area;
            act_area.x1 = last_x - width_half;
            act_area.x2 = act_point.x  - sx + width_half + width_1;
            act_area.y1 = last_y ;
            act_area.y2 = act_point.y - sy;
            last_y = act_point.y;
            last_x = act_point.x;

            draw_area.x1 = LV_MATH_MIN(act_area.x1, act_area.x2);
            draw_area.x2 = LV_MATH_MAX(act_area.x1, act_area.x2);
            draw_area.y1 = LV_MATH_MIN(act_area.y1, act_area.y2);
            draw_area.y2 = LV_MATH_MAX(act_area.y1, act_area.y2);
            if(width >= 0) {
                fill_fp(&draw_area, mask, style->line.color, style->line.opa);
            }

#if LV_ANTIALIAS != 0
            lv_coord_t seg_h = lv_area_get_height(&draw_area);  /*Segment height*/
            lv_point_t aa_p1;
            lv_point_t aa_p2;

            aa_p1.x = draw_area.x1 - 1;
            aa_p1.y = draw_area.y1;

            aa_p2.x = draw_area.x1 + width + 1;
            aa_p2.y = draw_area.y1;

            lv_coord_t i;
            for(i = 0; i  < seg_h; i++) {
                lv_opa_t aa_opa = antialias_get_opa(seg_h, i, style->line.opa);

                px_fp(aa_p1.x, aa_p1.y + i, mask, style->line.color, aa_invert ? aa_opa : style->line.opa - aa_opa);
                px_fp(aa_p2.x, aa_p2.y + i, mask, style->line.color, aa_invert ? style->line.opa - aa_opa :  aa_opa);
            }
#endif
        }

        /*Calc. the next point of the line*/
        if (act_point.x == p2.x && act_point.y == p2.y) break;
        e2 = err;
        if (e2 >-dx) {
            err -= dy;
            act_point.x += sx;
        }
        if (e2 < dy) {
            err += dx;
            act_point.y += sy;
        }
    }

    /*Draw the last part of the line*/
    if(hor == true) {
        lv_area_t act_area;
        lv_area_t draw_area;
        act_area.x1 = last_x;
        act_area.x2 = act_point.x;
        act_area.y1 = last_y - width_half ;
        act_area.y2 = act_point.y + width_half + width_1;

        draw_area.x1 = LV_MATH_MIN(act_area.x1, act_area.x2);
        draw_area.x2 = LV_MATH_MAX(act_area.x1, act_area.x2);
        draw_area.y1 = LV_MATH_MIN(act_area.y1, act_area.y2);
        draw_area.y2 = LV_MATH_MAX(act_area.y1, act_area.y2);
        if(width >= 0) {
            fill_fp(&draw_area, mask, style->line.color, style->line.opa);
        }

#if LV_ANTIALIAS != 0
        lv_coord_t seg_w = lv_area_get_width(&draw_area);  /*Segment width*/
        lv_point_t aa_p1;
        lv_point_t aa_p2;

        aa_p1.x = draw_area.x1;
        aa_p1.y = draw_area.y1 - 1;

        aa_p2.x = draw_area.x1;
        aa_p2.y = draw_area.y1 + width + 1;

        lv_coord_t i;
        for(i = 0; i  < seg_w; i++) {
            lv_opa_t aa_opa = antialias_get_opa(seg_w, i, style->line.opa);

            px_fp(aa_p1.x + i, aa_p1.y, mask, style->line.color, aa_invert ? aa_opa : style->line.opa - aa_opa);
            px_fp(aa_p2.x + i, aa_p2.y, mask, style->line.color, aa_invert ? style->line.opa - aa_opa :  aa_opa);
        }
#endif

    }
    if (hor == false) {
        lv_area_t act_area;
        lv_area_t draw_area;
        act_area.x1 = last_x - width_half;
        act_area.x2 = act_point.x + width_half + width_1;
        act_area.y1 = last_y;
        act_area.y2 = act_point.y;

        draw_area.x1 = LV_MATH_MIN(act_area.x1, act_area.x2);
        draw_area.x2 = LV_MATH_MAX(act_area.x1, act_area.x2);
        draw_area.y1 = LV_MATH_MIN(act_area.y1, act_area.y2);
        draw_area.y2 = LV_MATH_MAX(act_area.y1, act_area.y2);
        if(width >= 0) {
            fill_fp(&draw_area, mask, style->line.color, style->line.opa);
        }

#if LV_ANTIALIAS != 0
        lv_coord_t seg_h = lv_area_get_height(&draw_area);  /*Segment height*/
        lv_point_t aa_p1;
        lv_point_t aa_p2;

        aa_p1.x = draw_area.x1 - 1;
        aa_p1.y = draw_area.y1;

        aa_p2.x = draw_area.x1 + width + 1;
        aa_p2.y = draw_area.y1;

        lv_coord_t i;
        for(i = 0; i  < seg_h; i++) {
            lv_opa_t aa_opa = antialias_get_opa(seg_h, i, style->line.opa);

            px_fp(aa_p1.x, aa_p1.y + i, mask, style->line.color, aa_invert ? aa_opa : style->line.opa - aa_opa);
            px_fp(aa_p2.x, aa_p2.y + i, mask, style->line.color, aa_invert ? style->line.opa - aa_opa :  aa_opa);
        }
#endif
    }
}


/**********************
 *   STATIC FUNCTIONS
 **********************/

/**
 * Draw the middle part (rectangular) of a rectangle
 * @param coords the coordinates of the original rectangle
 * @param mask the rectangle will be drawn only  on this area
 * @param rects_p pointer to a rectangle style
 */
static void lv_draw_rect_main_mid(const lv_area_t * coords, const lv_area_t * mask, const lv_style_t * style)
{
    uint16_t radius = style->body.radius;

    lv_color_t mcolor = style->body.main_color;
    lv_color_t gcolor = style->body.grad_color;
    uint8_t mix;
    lv_opa_t opa = style->body.opa;
    lv_coord_t height = lv_area_get_height(coords);
    lv_coord_t width = lv_area_get_width(coords);

    radius = lv_draw_cont_radius_corr(radius, width, height);

    /*If the radius is too big then there is no body*/
    if(radius > height / 2)  return;

	lv_area_t work_area;
	work_area.x1 = coords->x1;
	work_area.x2 = coords->x2;

    if(mcolor.full == gcolor.full) {
    	work_area.y1 = coords->y1 + radius;
    	work_area.y2 = coords->y2 - radius;

        if(style->body.radius != 0) {
#if LV_ANTIALIAS
            work_area.y1 += 2;
            work_area.y2 -= 2;
#else
            work_area.y1 += 1;
            work_area.y2 -= 1;
#endif
        }

		fill_fp(&work_area, mask, mcolor, opa);
    } else {
		lv_coord_t row;
		lv_coord_t row_start = coords->y1 + radius;
		lv_coord_t row_end = coords->y2 - radius;
		lv_color_t act_color;

        if(style->body.radius != 0) {
#if LV_ANTIALIAS
		    row_start += 2;
            row_end -= 2;
#else
            row_start += 1;
            row_end -= 1;
#endif
		}
        if(row_start < 0) row_start = 0;

		for(row = row_start; row <= row_end; row ++)
		{
			work_area.y1 = row;
			work_area.y2 = row;
			mix = (uint32_t)((uint32_t)(coords->y2 - work_area.y1) * 255) / height;
			act_color = lv_color_mix(mcolor, gcolor, mix);

			fill_fp(&work_area, mask, act_color, opa);
		}
    }
}
/**
 * Draw the top and bottom parts (corners) of a rectangle
 * @param coords the coordinates of the original rectangle
 * @param mask the rectangle will be drawn only  on this area
 * @param rects_p pointer to a rectangle style
 */
static void lv_draw_rect_main_corner(const lv_area_t * coords, const lv_area_t * mask, const lv_style_t * style)
{
    uint16_t radius = style->body.radius;

    lv_color_t mcolor = style->body.main_color;
    lv_color_t gcolor = style->body.grad_color;
    lv_color_t act_color;
    lv_opa_t opa = style->body.opa;
    uint8_t mix;
    lv_coord_t height = lv_area_get_height(coords);
    lv_coord_t width = lv_area_get_width(coords);

    radius = lv_draw_cont_radius_corr(radius, width, height);

    lv_point_t lt_origo;   /*Left  Top    origo*/
    lv_point_t lb_origo;   /*Left  Bottom origo*/
    lv_point_t rt_origo;   /*Right Top    origo*/
    lv_point_t rb_origo;   /*Left  Bottom origo*/

    lt_origo.x = coords->x1 + radius + LV_ANTIALIAS;
    lt_origo.y = coords->y1 + radius + LV_ANTIALIAS;

    lb_origo.x = coords->x1 + radius + LV_ANTIALIAS;
    lb_origo.y = coords->y2 - radius - LV_ANTIALIAS;

    rt_origo.x = coords->x2 - radius - LV_ANTIALIAS;
    rt_origo.y = coords->y1 + radius + LV_ANTIALIAS;

    rb_origo.x = coords->x2 - radius - LV_ANTIALIAS;
    rb_origo.y = coords->y2 - radius - LV_ANTIALIAS;

    lv_area_t edge_top_area;
    lv_area_t mid_top_area;
    lv_area_t mid_bot_area;
    lv_area_t edge_bot_area;

    lv_point_t cir;
    lv_coord_t cir_tmp;
    lv_circ_init(&cir, &cir_tmp, radius);

    /*Init the areas*/
    lv_area_set(&mid_bot_area,  lb_origo.x + LV_CIRC_OCT4_X(cir),
                             lb_origo.y + LV_CIRC_OCT4_Y(cir),
                             rb_origo.x + LV_CIRC_OCT1_X(cir),
                             rb_origo.y + LV_CIRC_OCT1_Y(cir));

    lv_area_set(&edge_bot_area, lb_origo.x + LV_CIRC_OCT3_X(cir),
                             lb_origo.y + LV_CIRC_OCT3_Y(cir),
                             rb_origo.x + LV_CIRC_OCT2_X(cir),
                             rb_origo.y + LV_CIRC_OCT2_Y(cir));

    lv_area_set(&mid_top_area,  lt_origo.x + LV_CIRC_OCT5_X(cir),
                             lt_origo.y + LV_CIRC_OCT5_Y(cir),
                             rt_origo.x + LV_CIRC_OCT8_X(cir),
                             rt_origo.y + LV_CIRC_OCT8_Y(cir));

    lv_area_set(&edge_top_area, lt_origo.x + LV_CIRC_OCT6_X(cir),
                             lt_origo.y + LV_CIRC_OCT6_Y(cir),
                             rt_origo.x + LV_CIRC_OCT7_X(cir),
                             rt_origo.y + LV_CIRC_OCT7_Y(cir));
#if LV_ANTIALIAS
    /*Store some internal states for anti-aliasing*/
    lv_coord_t out_y_seg_start = 0;
    lv_coord_t out_y_seg_end = 0;
    lv_coord_t out_x_last = radius;

    lv_color_t aa_color_hor_top;
    lv_color_t aa_color_hor_bottom;
    lv_color_t aa_color_ver;
#endif

    while(lv_circ_cont(&cir)) {
#if LV_ANTIALIAS != 0
        /*New step in y on the outter circle*/
        if(out_x_last != cir.x) {
            out_y_seg_end = cir.y;
            lv_coord_t seg_size = out_y_seg_end - out_y_seg_start;
            lv_point_t aa_p;

            aa_p.x = out_x_last;
            aa_p.y = out_y_seg_start;

            mix = (uint32_t)((uint32_t)(radius - out_x_last) * 255) / height;
            aa_color_hor_top = lv_color_mix(gcolor, mcolor, mix);
            aa_color_hor_bottom = lv_color_mix(mcolor, gcolor, mix);

            lv_coord_t i;
            for(i = 0; i  < seg_size; i++) {
                lv_opa_t aa_opa;
                if(seg_size > CIRCLE_AA_NON_LINEAR_OPA_THRESHOLD) {    /*Use non-linear opa mapping on the first segment*/
                    aa_opa = antialias_get_opa_circ(seg_size, i, style->body.opa);
                } else {
                    aa_opa = opa - antialias_get_opa(seg_size, i, style->body.opa);
                }

                px_fp(rb_origo.x + LV_CIRC_OCT2_X(aa_p) + i, rb_origo.y + LV_CIRC_OCT2_Y(aa_p) + 1, mask, aa_color_hor_bottom, aa_opa);
                px_fp(lb_origo.x + LV_CIRC_OCT3_X(aa_p) - i, lb_origo.y + LV_CIRC_OCT3_Y(aa_p) + 1, mask, aa_color_hor_bottom, aa_opa);
                px_fp(lt_origo.x + LV_CIRC_OCT6_X(aa_p) - i, lt_origo.y + LV_CIRC_OCT6_Y(aa_p) - 1, mask, aa_color_hor_top, aa_opa);
                px_fp(rt_origo.x + LV_CIRC_OCT7_X(aa_p) + i, rt_origo.y + LV_CIRC_OCT7_Y(aa_p) - 1, mask, aa_color_hor_top, aa_opa);

                mix = (uint32_t)((uint32_t)(radius - out_y_seg_start + i) * 255) / height;
                aa_color_ver = lv_color_mix(mcolor, gcolor, mix);
                px_fp(rb_origo.x + LV_CIRC_OCT1_X(aa_p) + 1, rb_origo.y + LV_CIRC_OCT1_Y(aa_p) + i, mask, aa_color_ver, aa_opa);
                px_fp(lb_origo.x + LV_CIRC_OCT4_X(aa_p) - 1, lb_origo.y + LV_CIRC_OCT4_Y(aa_p) + i, mask, aa_color_ver, aa_opa);

                aa_color_ver = lv_color_mix(gcolor, mcolor, mix);
                px_fp(lt_origo.x + LV_CIRC_OCT5_X(aa_p) - 1, lt_origo.y + LV_CIRC_OCT5_Y(aa_p) - i, mask, aa_color_ver, aa_opa);
                px_fp(rt_origo.x + LV_CIRC_OCT8_X(aa_p) + 1, rt_origo.y + LV_CIRC_OCT8_Y(aa_p) - i, mask, aa_color_ver, aa_opa);
            }

            out_x_last = cir.x;
            out_y_seg_start = out_y_seg_end;
        }
#endif
        uint8_t edge_top_refr = 0;
        uint8_t mid_top_refr = 0;
        uint8_t mid_bot_refr = 0;
        uint8_t edge_bot_refr = 0;

        /* If a new row coming draw the previous
         * The y coordinate can remain the same so wait for a new*/
        if(mid_bot_area.y1 != LV_CIRC_OCT4_Y(cir) + lb_origo.y ) mid_bot_refr = 1;

        if(edge_bot_area.y1 != LV_CIRC_OCT2_Y(cir) + lb_origo.y) edge_bot_refr = 1;

        if(mid_top_area.y1 != LV_CIRC_OCT8_Y(cir) + lt_origo.y) mid_top_refr = 1;

        if(edge_top_area.y1 != LV_CIRC_OCT7_Y(cir) + lt_origo.y) edge_top_refr = 1;

        /*Draw the areas which are not disabled*/
        if(edge_top_refr != 0){
            if(mcolor.full == gcolor.full) act_color = mcolor;
            else {
                mix = (uint32_t)((uint32_t)(coords->y2 - edge_top_area.y1)  * 255) / height;
                act_color = lv_color_mix(mcolor, gcolor, mix);
            }
            fill_fp(&edge_top_area, mask, act_color, opa);
        }

        if(mid_top_refr != 0) {
            if(mcolor.full == gcolor.full) act_color = mcolor;
            else {
                mix = (uint32_t)((uint32_t)(coords->y2 - mid_top_area.y1) * 255) / height;
                act_color = lv_color_mix(mcolor, gcolor, mix);
            }
            fill_fp(&mid_top_area, mask, act_color, opa);
        }

        if(mid_bot_refr != 0) {
            if(mcolor.full == gcolor.full) act_color = mcolor;
            else {
                mix = (uint32_t)((uint32_t)(coords->y2 - mid_bot_area.y1) * 255) / height;
                act_color = lv_color_mix(mcolor, gcolor, mix);
            }
            fill_fp(&mid_bot_area, mask, act_color, opa);
        }

        if(edge_bot_refr != 0) {

            if(mcolor.full == gcolor.full) act_color = mcolor;
            else {
                mix = (uint32_t)((uint32_t)(coords->y2 - edge_bot_area.y1) * 255) / height;
                act_color = lv_color_mix(mcolor, gcolor, mix);
            }
            fill_fp(&edge_bot_area, mask, act_color, opa);
        }

         /*Save the current coordinates*/
        lv_area_set(&mid_bot_area,  lb_origo.x + LV_CIRC_OCT4_X(cir),
                                 lb_origo.y + LV_CIRC_OCT4_Y(cir),
                                 rb_origo.x + LV_CIRC_OCT1_X(cir),
                                 rb_origo.y + LV_CIRC_OCT1_Y(cir));

        lv_area_set(&edge_bot_area, lb_origo.x + LV_CIRC_OCT3_X(cir),
                                 lb_origo.y + LV_CIRC_OCT3_Y(cir),
                                 rb_origo.x + LV_CIRC_OCT2_X(cir),
                                 rb_origo.y + LV_CIRC_OCT2_Y(cir));

        lv_area_set(&mid_top_area,  lt_origo.x + LV_CIRC_OCT5_X(cir),
                                 lt_origo.y + LV_CIRC_OCT5_Y(cir),
                                 rt_origo.x + LV_CIRC_OCT8_X(cir),
                                 rt_origo.y + LV_CIRC_OCT8_Y(cir));

        lv_area_set(&edge_top_area, lt_origo.x + LV_CIRC_OCT6_X(cir),
                                 lt_origo.y + LV_CIRC_OCT6_Y(cir),
                                 rt_origo.x + LV_CIRC_OCT7_X(cir),
                                 rt_origo.y + LV_CIRC_OCT7_Y(cir));

        lv_circ_next(&cir, &cir_tmp);
    }

    if(mcolor.full == gcolor.full) act_color = mcolor;
    else {
        mix = (uint32_t)((uint32_t)(coords->y2 - edge_top_area.y1)  * 255) / height;
        act_color = lv_color_mix(mcolor, gcolor, mix);
    }
	fill_fp(&edge_top_area, mask, act_color, opa);

	if(edge_top_area.y1 != mid_top_area.y1) {

        if(mcolor.full == gcolor.full) act_color = mcolor;
        else {
            mix = (uint32_t)((uint32_t)(coords->y2 - mid_top_area.y1) * 255) / height;
            act_color = lv_color_mix(mcolor, gcolor, mix);
	    }
		fill_fp(&mid_top_area, mask, act_color, opa);
	}

    if(mcolor.full == gcolor.full) act_color = mcolor;
    else {
        mix = (uint32_t)((uint32_t)(coords->y2 - mid_bot_area.y1) * 255) / height;
        act_color = lv_color_mix(mcolor, gcolor, mix);
    }
	fill_fp(&mid_bot_area, mask, act_color, opa);

	if(edge_bot_area.y1 != mid_bot_area.y1) {

        if(mcolor.full == gcolor.full) act_color = mcolor;
        else {
            mix = (uint32_t)((uint32_t)(coords->y2 - edge_bot_area.y1) * 255) / height;
            act_color = lv_color_mix(mcolor, gcolor, mix);
        }
		fill_fp(&edge_bot_area, mask, act_color, opa);
	}


#if LV_ANTIALIAS
	/*The first and the last line is not drawn*/
	edge_top_area.x1 = coords->x1 + radius + 2;
    edge_top_area.x2 = coords->x2 - radius - 2;
    edge_top_area.y1 = coords->y1;
    edge_top_area.y2 = coords->y1;
    fill_fp(&edge_top_area, mask, style->body.main_color, opa);

    edge_top_area.y1 = coords->y2;
    edge_top_area.y2 = coords->y2;
    fill_fp(&edge_top_area, mask, style->body.grad_color, opa);

    /*Last parts of the anti-alias*/
    out_y_seg_end = cir.y;
    lv_coord_t seg_size = out_y_seg_end - out_y_seg_start;
    lv_point_t aa_p;

    aa_p.x = out_x_last;
    aa_p.y = out_y_seg_start;

    mix = (uint32_t)((uint32_t)(radius - out_x_last) * 255) / height;
    aa_color_hor_bottom = lv_color_mix(gcolor, mcolor, mix);
    aa_color_hor_top = lv_color_mix(mcolor, gcolor, mix);

    lv_coord_t i;
    for(i = 0; i  < seg_size; i++) {
        lv_opa_t aa_opa = opa - antialias_get_opa(seg_size, i, opa);
        px_fp(rb_origo.x + LV_CIRC_OCT2_X(aa_p) + i, rb_origo.y + LV_CIRC_OCT2_Y(aa_p) + 1, mask, aa_color_hor_top, aa_opa);
        px_fp(lb_origo.x + LV_CIRC_OCT3_X(aa_p) - i, lb_origo.y + LV_CIRC_OCT3_Y(aa_p) + 1, mask, aa_color_hor_top, aa_opa);
        px_fp(lt_origo.x + LV_CIRC_OCT6_X(aa_p) - i, lt_origo.y + LV_CIRC_OCT6_Y(aa_p) - 1, mask, aa_color_hor_bottom, aa_opa);
        px_fp(rt_origo.x + LV_CIRC_OCT7_X(aa_p) + i, rt_origo.y + LV_CIRC_OCT7_Y(aa_p) - 1, mask, aa_color_hor_bottom, aa_opa);

        mix = (uint32_t)((uint32_t)(radius - out_y_seg_start + i) * 255) / height;
        aa_color_ver = lv_color_mix(mcolor, gcolor, mix);
        px_fp(rb_origo.x + LV_CIRC_OCT1_X(aa_p) + 1, rb_origo.y + LV_CIRC_OCT1_Y(aa_p) + i, mask, aa_color_ver, aa_opa);
        px_fp(lb_origo.x + LV_CIRC_OCT4_X(aa_p) - 1, lb_origo.y + LV_CIRC_OCT4_Y(aa_p) + i, mask, aa_color_ver, aa_opa);

        aa_color_ver = lv_color_mix(gcolor, mcolor, mix);
        px_fp(lt_origo.x + LV_CIRC_OCT5_X(aa_p) - 1, lt_origo.y + LV_CIRC_OCT5_Y(aa_p) - i, mask, aa_color_ver, aa_opa);
        px_fp(rt_origo.x + LV_CIRC_OCT8_X(aa_p) + 1, rt_origo.y + LV_CIRC_OCT8_Y(aa_p) - i, mask, aa_color_ver, aa_opa);
    }

    /*In some cases the last pixel is not drawn*/
    if(LV_MATH_ABS(aa_p.x - aa_p.y) == seg_size) {
        aa_p.x = out_x_last;
        aa_p.y = out_x_last;

        mix = (uint32_t)((uint32_t)(out_x_last) * 255) / height;
        aa_color_hor_top = lv_color_mix(gcolor, mcolor, mix);
        aa_color_hor_bottom = lv_color_mix(mcolor, gcolor, mix);

        lv_opa_t aa_opa = style->body.opa >> 1;
        px_fp(rb_origo.x + LV_CIRC_OCT2_X(aa_p), rb_origo.y + LV_CIRC_OCT2_Y(aa_p), mask, aa_color_hor_bottom, aa_opa);
        px_fp(lb_origo.x + LV_CIRC_OCT4_X(aa_p), lb_origo.y + LV_CIRC_OCT4_Y(aa_p), mask, aa_color_hor_bottom, aa_opa);
        px_fp(lt_origo.x + LV_CIRC_OCT6_X(aa_p), lt_origo.y + LV_CIRC_OCT6_Y(aa_p), mask, aa_color_hor_top, aa_opa);
        px_fp(rt_origo.x + LV_CIRC_OCT8_X(aa_p), rt_origo.y + LV_CIRC_OCT8_Y(aa_p), mask, aa_color_hor_top, aa_opa);
    }

#endif


}

/**
 * Draw the straight parts of a rectangle border
 * @param coords the coordinates of the original rectangle
 * @param mask_ the rectangle will be drawn only  on this area
 * @param rstyle pointer to a rectangle style
 */
static void lv_draw_rect_border_straight(const lv_area_t * coords, const lv_area_t * mask, const lv_style_t * style)
{
    uint16_t radius = style->body.radius;

    lv_coord_t width = lv_area_get_width(coords);
    lv_coord_t height = lv_area_get_height(coords);
    uint16_t bwidth = style->body.border.width;
    lv_opa_t opa = style->body.border.opa;
    lv_border_part_t part = style->body.border.part;
    lv_color_t color = style->body.border.color;
    lv_area_t work_area;
    lv_coord_t length_corr = 0;
    lv_coord_t corner_size = 0;

    /*the 0 px border width drawn as 1 px, so decrement the b_width*/
    bwidth--;

    radius = lv_draw_cont_radius_corr(radius, width, height);

    if(radius < bwidth) {
        length_corr = bwidth - radius - LV_ANTIALIAS;
        corner_size = bwidth;
    } else {
        corner_size = radius + LV_ANTIALIAS;
    }

    /* Modify the corner_size if corner is drawn */
    corner_size ++;

    /*Depending one which part's are drawn modify the area lengths */
    if(part & LV_BORDER_TOP) work_area.y1 = coords->y1 + corner_size;
    else  work_area.y1 = coords->y1 + radius;

    if(part & LV_BORDER_BOTTOM) work_area.y2 = coords->y2 - corner_size;
    else work_area.y2 = coords->y2 - radius;

    /*Left border*/
    if(part & LV_BORDER_LEFT) {
        work_area.x1 = coords->x1;
        work_area.x2 = work_area.x1 + bwidth;
        fill_fp(&work_area, mask, color, opa);
    }

    /*Right border*/
    if(part & LV_BORDER_RIGHT) {
        work_area.x2 = coords->x2;
        work_area.x1 = work_area.x2 - bwidth;
        fill_fp(&work_area, mask, color, opa);
    }

    work_area.x1 = coords->x1 + corner_size - length_corr;
    work_area.x2 = coords->x2 - corner_size + length_corr;

    /*Upper border*/
    if(part & LV_BORDER_TOP) {
        work_area.y1 = coords->y1;
        work_area.y2 = coords->y1 + bwidth;
        fill_fp(&work_area, mask, color, opa);
    }

    /*Lower border*/
    if(part & LV_BORDER_BOTTOM) {
        work_area.y2 = coords->y2;
        work_area.y1 = work_area.y2 - bwidth;
        fill_fp(&work_area, mask, color, opa);
    }

    /*Draw the a remaining rectangles if the radius is smaller then bwidth */
    if(length_corr != 0) {
        /*Left top correction*/
        if((part & LV_BORDER_TOP) && (part & LV_BORDER_LEFT)) {
            work_area.x1 = coords->x1;
            work_area.x2 = coords->x1 + radius + LV_ANTIALIAS;
            work_area.y1 = coords->y1 + radius + 1 + LV_ANTIALIAS;
            work_area.y2 = coords->y1 + bwidth;
            fill_fp(&work_area, mask, color, opa);
        }

        /*Right top correction*/
        if((part & LV_BORDER_TOP) && (part & LV_BORDER_RIGHT)) {
            work_area.x1 = coords->x2 - radius - LV_ANTIALIAS;
            work_area.x2 = coords->x2;
            work_area.y1 = coords->y1 + radius + 1 + LV_ANTIALIAS;
            work_area.y2 = coords->y1 + bwidth;
            fill_fp(&work_area, mask, color, opa);
        }

        /*Left bottom correction*/
        if((part & LV_BORDER_BOTTOM) && (part & LV_BORDER_LEFT)) {
            work_area.x1 = coords->x1;
            work_area.x2 = coords->x1 + radius + LV_ANTIALIAS;
            work_area.y1 = coords->y2 - bwidth;
            work_area.y2 = coords->y2 - radius - 1 - LV_ANTIALIAS;
            fill_fp(&work_area, mask, color, opa);
        }

        /*Right bottom correction*/
        if((part & LV_BORDER_BOTTOM) && (part & LV_BORDER_RIGHT)) {
            work_area.x1 = coords->x2 - radius - LV_ANTIALIAS;
            work_area.x2 = coords->x2;
            work_area.y1 = coords->y2 - bwidth;
            work_area.y2 = coords->y2 - radius - 1 - LV_ANTIALIAS;
            fill_fp(&work_area, mask, color, opa);
        }
    }

    /*If radius == 0 one px on the corners are not drawn by main drawer*/
    if(style->body.radius == 0) {
        /*Left top corner*/
        if(part & (LV_BORDER_TOP | LV_BORDER_LEFT)) {
            work_area.x1 = coords->x1;
            work_area.x2 = coords->x1 + LV_ANTIALIAS;
            work_area.y1 = coords->y1;
            work_area.y2 = coords->y1 + LV_ANTIALIAS;
            fill_fp(&work_area, mask, color, opa);
        }

        /*Right top corner*/
        if(part & (LV_BORDER_TOP | LV_BORDER_RIGHT)) {
            work_area.x1 = coords->x2 - LV_ANTIALIAS;
            work_area.x2 = coords->x2;
            work_area.y1 = coords->y1;
            work_area.y2 = coords->y1 + LV_ANTIALIAS;
            fill_fp(&work_area, mask, color, opa);
        }

        /*Left bottom corner*/
        if(part & (LV_BORDER_BOTTOM | LV_BORDER_LEFT)) {
            work_area.x1 = coords->x1;
            work_area.x2 = coords->x1 + LV_ANTIALIAS;
            work_area.y1 = coords->y2 - LV_ANTIALIAS;
            work_area.y2 = coords->y2;
            fill_fp(&work_area, mask, color, opa);
        }

        /*Right bottom corner*/
        if(part & (LV_BORDER_BOTTOM | LV_BORDER_RIGHT)) {
            work_area.x1 = coords->x2 - LV_ANTIALIAS;
            work_area.x2 = coords->x2;
            work_area.y1 = coords->y2 - LV_ANTIALIAS;
            work_area.y2 = coords->y2;
            fill_fp(&work_area, mask, color, opa);
        }
    }
}


/**
 * Draw the corners of a rectangle border
 * @param coords the coordinates of the original rectangle
 * @param mask the rectangle will be drawn only  on this area
 * @param rects_p pointer to a rectangle style
 * @param opa opacity of the rectangle (0..255)
 */
static void lv_draw_rect_border_corner(const lv_area_t * coords, const lv_area_t * mask, const  lv_style_t * style)
{
    uint16_t radius = style->body.radius ;
    uint16_t bwidth = style->body.border.width;
    lv_color_t color = style->body.border.color;
    lv_opa_t opa = style->body.border.opa;
    lv_border_part_t part = style->body.border.part;

    /*0 px border width drawn as 1 px, so decrement the bwidth*/
    bwidth--;

#if LV_ANTIALIAS
    bwidth--;    /*Because of anti-aliasing the border seems one pixel ticker*/
#endif

    lv_coord_t width = lv_area_get_width(coords);
    lv_coord_t height = lv_area_get_height(coords);

    radius = lv_draw_cont_radius_corr(radius, width, height);

    lv_point_t lt_origo;   /*Left  Top    origo*/
    lv_point_t lb_origo;   /*Left  Bottom origo*/
    lv_point_t rt_origo;   /*Right Top    origo*/
    lv_point_t rb_origo;   /*Left  Bottom origo*/

    lt_origo.x = coords->x1 + radius + LV_ANTIALIAS;
    lt_origo.y = coords->y1 + radius + LV_ANTIALIAS;

    lb_origo.x = coords->x1 + radius + LV_ANTIALIAS;
    lb_origo.y = coords->y2 - radius - LV_ANTIALIAS;

    rt_origo.x = coords->x2 - radius - LV_ANTIALIAS;
    rt_origo.y = coords->y1 + radius + LV_ANTIALIAS;

    rb_origo.x = coords->x2 - radius - LV_ANTIALIAS;
    rb_origo.y = coords->y2 - radius - LV_ANTIALIAS;

    lv_point_t cir_out;
    lv_coord_t tmp_out;
    lv_circ_init(&cir_out, &tmp_out, radius);

    lv_point_t cir_in;
    lv_coord_t tmp_in;
    lv_coord_t radius_in = radius - bwidth;

    if(radius_in < 0){
        radius_in = 0;
    }

    lv_circ_init(&cir_in, &tmp_in, radius_in);

    lv_area_t circ_area;
    lv_coord_t act_w1;
    lv_coord_t act_w2;

#if LV_ANTIALIAS
    /*Store some internal states for anti-aliasing*/
    lv_coord_t out_y_seg_start = 0;
    lv_coord_t out_y_seg_end = 0;
    lv_coord_t out_x_last = radius;


    lv_coord_t in_y_seg_start = 0;
    lv_coord_t in_y_seg_end = 0;
    lv_coord_t in_x_last = radius - bwidth;
#endif

    while( cir_out.y <= cir_out.x) {

        /*Calculate the actual width to avoid overwriting pixels*/
        if(cir_in.y < cir_in.x) {
            act_w1 = cir_out.x - cir_in.x;
            act_w2 = act_w1;
        } else {
            act_w1 = cir_out.x - cir_out.y;
            act_w2 = act_w1 - 1;
        }

#if LV_ANTIALIAS != 0
        /*New step in y on the outter circle*/
        if(out_x_last != cir_out.x) {
            out_y_seg_end = cir_out.y;
            lv_coord_t seg_size = out_y_seg_end - out_y_seg_start;
            lv_point_t aa_p;

            aa_p.x = out_x_last;
            aa_p.y = out_y_seg_start;

            lv_coord_t i;
            for(i = 0; i  < seg_size; i++) {
                lv_opa_t aa_opa;

                if(seg_size > CIRCLE_AA_NON_LINEAR_OPA_THRESHOLD) {    /*Use non-linear opa mapping on the first segment*/
                    aa_opa = antialias_get_opa_circ(seg_size, i, style->body.border.opa);
                } else {
                    aa_opa = style->body.border.opa - antialias_get_opa(seg_size, i, style->body.border.opa);
                }

                if((part & LV_BORDER_BOTTOM) && (part & LV_BORDER_RIGHT)) {
                    px_fp(rb_origo.x + LV_CIRC_OCT1_X(aa_p) + 1, rb_origo.y + LV_CIRC_OCT1_Y(aa_p) + i, mask, style->body.border.color, aa_opa);
                    px_fp(rb_origo.x + LV_CIRC_OCT2_X(aa_p) + i, rb_origo.y + LV_CIRC_OCT2_Y(aa_p) + 1, mask, style->body.border.color, aa_opa);
                }

                if((part & LV_BORDER_BOTTOM) && (part & LV_BORDER_LEFT)) {
                    px_fp(lb_origo.x + LV_CIRC_OCT3_X(aa_p) - i, lb_origo.y + LV_CIRC_OCT3_Y(aa_p) + 1, mask, style->body.border.color, aa_opa);
                    px_fp(lb_origo.x + LV_CIRC_OCT4_X(aa_p) - 1, lb_origo.y + LV_CIRC_OCT4_Y(aa_p) + i, mask, style->body.border.color, aa_opa);
                }


                if((part & LV_BORDER_TOP) && (part & LV_BORDER_LEFT)) {
                    px_fp(lt_origo.x + LV_CIRC_OCT5_X(aa_p) - 1, lt_origo.y + LV_CIRC_OCT5_Y(aa_p) - i, mask, style->body.border.color, aa_opa);
                    px_fp(lt_origo.x + LV_CIRC_OCT6_X(aa_p) - i, lt_origo.y + LV_CIRC_OCT6_Y(aa_p) - 1, mask, style->body.border.color, aa_opa);
                }

                if((part & LV_BORDER_TOP) && (part & LV_BORDER_RIGHT)) {
                    px_fp(rt_origo.x + LV_CIRC_OCT7_X(aa_p) + i, rt_origo.y + LV_CIRC_OCT7_Y(aa_p) - 1, mask, style->body.border.color, aa_opa);
                    px_fp(rt_origo.x + LV_CIRC_OCT8_X(aa_p) + 1, rt_origo.y + LV_CIRC_OCT8_Y(aa_p) - i, mask, style->body.border.color, aa_opa);
                }
            }

            out_x_last = cir_out.x;
            out_y_seg_start = out_y_seg_end;
        }

        /*New step in y on the inner circle*/
       if(in_x_last != cir_in.x) {
           in_y_seg_end = cir_out.y;
           lv_coord_t seg_size = in_y_seg_end - in_y_seg_start;
           lv_point_t aa_p;

           aa_p.x = in_x_last;
           aa_p.y = in_y_seg_start;

           lv_coord_t i;
           for(i = 0; i  < seg_size; i++) {
               lv_opa_t aa_opa;

               if(seg_size > CIRCLE_AA_NON_LINEAR_OPA_THRESHOLD) {    /*Use non-linear opa mapping on the first segment*/
                   aa_opa = style->body.border.opa - antialias_get_opa_circ(seg_size, i, style->body.border.opa);
               } else {
                   aa_opa = antialias_get_opa(seg_size, i, style->body.border.opa);
               }

               if((part & LV_BORDER_BOTTOM) && (part & LV_BORDER_RIGHT)) {
                   px_fp(rb_origo.x + LV_CIRC_OCT1_X(aa_p) - 1, rb_origo.y + LV_CIRC_OCT1_Y(aa_p) + i, mask, style->body.border.color, aa_opa);
               }

               if((part & LV_BORDER_BOTTOM) && (part & LV_BORDER_LEFT)) {
                   px_fp(lb_origo.x + LV_CIRC_OCT3_X(aa_p) - i, lb_origo.y + LV_CIRC_OCT3_Y(aa_p) - 1, mask, style->body.border.color, aa_opa);
               }

               if((part & LV_BORDER_TOP) && (part & LV_BORDER_LEFT)) {
                   px_fp(lt_origo.x + LV_CIRC_OCT5_X(aa_p) + 1, lt_origo.y + LV_CIRC_OCT5_Y(aa_p) - i, mask, style->body.border.color, aa_opa);
               }

               if((part & LV_BORDER_TOP) && (part & LV_BORDER_RIGHT)) {
                  px_fp(rt_origo.x + LV_CIRC_OCT7_X(aa_p) + i, rt_origo.y + LV_CIRC_OCT7_Y(aa_p) + 1, mask, style->body.border.color, aa_opa);
               }

               /*Be sure the pixels on the middle are not drawn twice*/
               if(LV_CIRC_OCT1_X(aa_p) - 1 != LV_CIRC_OCT2_X(aa_p) + i) {
                   if((part & LV_BORDER_BOTTOM) && (part & LV_BORDER_RIGHT)) {
                       px_fp(rb_origo.x + LV_CIRC_OCT2_X(aa_p) + i, rb_origo.y + LV_CIRC_OCT2_Y(aa_p) - 1, mask, style->body.border.color, aa_opa);
                   }

                   if((part & LV_BORDER_BOTTOM) && (part & LV_BORDER_LEFT)) {
                       px_fp(lb_origo.x + LV_CIRC_OCT4_X(aa_p) + 1, lb_origo.y + LV_CIRC_OCT4_Y(aa_p) + i, mask, style->body.border.color, aa_opa);
                   }

                   if((part & LV_BORDER_TOP) && (part & LV_BORDER_LEFT)) {
                       px_fp(lt_origo.x + LV_CIRC_OCT6_X(aa_p) - i, lt_origo.y + LV_CIRC_OCT6_Y(aa_p) + 1, mask, style->body.border.color, aa_opa);
                   }

                   if((part & LV_BORDER_TOP) && (part & LV_BORDER_RIGHT)) {
                       px_fp(rt_origo.x + LV_CIRC_OCT8_X(aa_p) - 1, rt_origo.y + LV_CIRC_OCT8_Y(aa_p) - i, mask, style->body.border.color, aa_opa);
                   }
               }

           }

           in_x_last = cir_in.x;
           in_y_seg_start = in_y_seg_end;

       }

#endif


        /*Draw the octets to the right bottom corner*/
        if((part & LV_BORDER_BOTTOM) && (part & LV_BORDER_RIGHT)) {
            circ_area.x1 = rb_origo.x + LV_CIRC_OCT1_X(cir_out) - act_w2;
            circ_area.x2 = rb_origo.x + LV_CIRC_OCT1_X(cir_out);
            circ_area.y1 = rb_origo.y + LV_CIRC_OCT1_Y(cir_out);
            circ_area.y2 = rb_origo.y + LV_CIRC_OCT1_Y(cir_out);
            fill_fp(&circ_area, mask, color, opa);

            circ_area.x1 = rb_origo.x + LV_CIRC_OCT2_X(cir_out);
            circ_area.x2 = rb_origo.x + LV_CIRC_OCT2_X(cir_out);
            circ_area.y1 = rb_origo.y + LV_CIRC_OCT2_Y(cir_out)- act_w1;
            circ_area.y2 = rb_origo.y + LV_CIRC_OCT2_Y(cir_out);
            fill_fp(&circ_area, mask, color, opa);
        }

        /*Draw the octets to the left bottom corner*/
        if((part & LV_BORDER_BOTTOM) && (part & LV_BORDER_LEFT)) {
            circ_area.x1 = lb_origo.x + LV_CIRC_OCT3_X(cir_out);
            circ_area.x2 = lb_origo.x + LV_CIRC_OCT3_X(cir_out);
            circ_area.y1 = lb_origo.y + LV_CIRC_OCT3_Y(cir_out) - act_w2;
            circ_area.y2 = lb_origo.y + LV_CIRC_OCT3_Y(cir_out);
            fill_fp(&circ_area, mask, color, opa);

            circ_area.x1 = lb_origo.x + LV_CIRC_OCT4_X(cir_out);
            circ_area.x2 = lb_origo.x + LV_CIRC_OCT4_X(cir_out) + act_w1;
            circ_area.y1 = lb_origo.y + LV_CIRC_OCT4_Y(cir_out);
            circ_area.y2 = lb_origo.y + LV_CIRC_OCT4_Y(cir_out);
            fill_fp(&circ_area, mask, color, opa);
        }

        /*Draw the octets to the left top corner*/
        if((part & LV_BORDER_TOP) && (part & LV_BORDER_LEFT)) {
            if(lb_origo.y + LV_CIRC_OCT4_Y(cir_out) > lt_origo.y + LV_CIRC_OCT5_Y(cir_out)) {
                /*Don't draw if the lines are common in the middle*/
                circ_area.x1 = lt_origo.x + LV_CIRC_OCT5_X(cir_out);
                circ_area.x2 = lt_origo.x + LV_CIRC_OCT5_X(cir_out) + act_w2;
                circ_area.y1 = lt_origo.y + LV_CIRC_OCT5_Y(cir_out);
                circ_area.y2 = lt_origo.y + LV_CIRC_OCT5_Y(cir_out);
                fill_fp(&circ_area, mask, color, opa);
            }

            circ_area.x1 = lt_origo.x + LV_CIRC_OCT6_X(cir_out);
            circ_area.x2 = lt_origo.x + LV_CIRC_OCT6_X(cir_out);
            circ_area.y1 = lt_origo.y + LV_CIRC_OCT6_Y(cir_out);
            circ_area.y2 = lt_origo.y + LV_CIRC_OCT6_Y(cir_out) + act_w1;
            fill_fp(&circ_area, mask, color, opa);
        }

        /*Draw the octets to the right top corner*/
        if((part & LV_BORDER_TOP) && (part & LV_BORDER_RIGHT)) {
            circ_area.x1 = rt_origo.x + LV_CIRC_OCT7_X(cir_out);
            circ_area.x2 = rt_origo.x + LV_CIRC_OCT7_X(cir_out);
            circ_area.y1 = rt_origo.y + LV_CIRC_OCT7_Y(cir_out);
            circ_area.y2 = rt_origo.y + LV_CIRC_OCT7_Y(cir_out) + act_w2;
            fill_fp(&circ_area, mask, color, opa);

            /*Don't draw if the lines are common in the middle*/
            if(rb_origo.y + LV_CIRC_OCT1_Y(cir_out) > rt_origo.y + LV_CIRC_OCT8_Y(cir_out)) {
                circ_area.x1 = rt_origo.x + LV_CIRC_OCT8_X(cir_out) - act_w1;
                circ_area.x2 = rt_origo.x + LV_CIRC_OCT8_X(cir_out);
                circ_area.y1 = rt_origo.y + LV_CIRC_OCT8_Y(cir_out);
                circ_area.y2 = rt_origo.y + LV_CIRC_OCT8_Y(cir_out);
                fill_fp(&circ_area, mask, color, opa);
            }
        }
        lv_circ_next(&cir_out, &tmp_out);

        /*The internal circle will be ready faster
         * so check it! */
        if(cir_in.y < cir_in.x) {
            lv_circ_next(&cir_in, &tmp_in);
        }
    }


#if LV_ANTIALIAS != 0

    /*Last parts of the outer anti-alias*/
    out_y_seg_end = cir_out.y;
    lv_coord_t seg_size = out_y_seg_end - out_y_seg_start;
    lv_point_t aa_p;

    aa_p.x = out_x_last;
    aa_p.y = out_y_seg_start;

    lv_coord_t i;
    for(i = 0; i  < seg_size; i++) {
        lv_opa_t aa_opa = style->body.border.opa - antialias_get_opa(seg_size, i, style->body.border.opa);
        if((part & LV_BORDER_BOTTOM) && (part & LV_BORDER_RIGHT)) {
            px_fp(rb_origo.x + LV_CIRC_OCT1_X(aa_p) + 1, rb_origo.y + LV_CIRC_OCT1_Y(aa_p) + i, mask, style->body.border.color, aa_opa);
            px_fp(rb_origo.x + LV_CIRC_OCT2_X(aa_p) + i, rb_origo.y + LV_CIRC_OCT2_Y(aa_p) + 1, mask, style->body.border.color, aa_opa);
        }

        if((part & LV_BORDER_BOTTOM) && (part & LV_BORDER_LEFT)) {
            px_fp(lb_origo.x + LV_CIRC_OCT3_X(aa_p) - i, lb_origo.y + LV_CIRC_OCT3_Y(aa_p) + 1, mask, style->body.border.color, aa_opa);
            px_fp(lb_origo.x + LV_CIRC_OCT4_X(aa_p) - 1, lb_origo.y + LV_CIRC_OCT4_Y(aa_p) + i, mask, style->body.border.color, aa_opa);
        }

        if((part & LV_BORDER_TOP) && (part & LV_BORDER_LEFT)) {
            px_fp(lt_origo.x + LV_CIRC_OCT5_X(aa_p) - 1, lt_origo.y + LV_CIRC_OCT5_Y(aa_p) - i, mask, style->body.border.color, aa_opa);
            px_fp(lt_origo.x + LV_CIRC_OCT6_X(aa_p) - i, lt_origo.y + LV_CIRC_OCT6_Y(aa_p) - 1, mask, style->body.border.color, aa_opa);
        }

        if((part & LV_BORDER_TOP) && (part & LV_BORDER_RIGHT)) {
            px_fp(rt_origo.x + LV_CIRC_OCT7_X(aa_p) + i, rt_origo.y + LV_CIRC_OCT7_Y(aa_p) - 1, mask, style->body.border.color, aa_opa);
            px_fp(rt_origo.x + LV_CIRC_OCT8_X(aa_p) + 1, rt_origo.y + LV_CIRC_OCT8_Y(aa_p) - i, mask, style->body.border.color, aa_opa);
        }
    }

    /*In some cases the last pixel in the outer middle is not drawn*/
    if(LV_MATH_ABS(aa_p.x - aa_p.y) == seg_size) {
        aa_p.x = out_x_last;
        aa_p.y = out_x_last;

        lv_opa_t aa_opa = style->body.border.opa >> 1;

        if((part & LV_BORDER_BOTTOM) && (part & LV_BORDER_RIGHT)) {
            px_fp(rb_origo.x + LV_CIRC_OCT2_X(aa_p), rb_origo.y + LV_CIRC_OCT2_Y(aa_p), mask, style->body.border.color, aa_opa);
        }

        if((part & LV_BORDER_BOTTOM) && (part & LV_BORDER_LEFT)) {
            px_fp(lb_origo.x + LV_CIRC_OCT4_X(aa_p), lb_origo.y + LV_CIRC_OCT4_Y(aa_p), mask, style->body.border.color, aa_opa);
        }

        if((part & LV_BORDER_TOP) && (part & LV_BORDER_LEFT)) {
            px_fp(lt_origo.x + LV_CIRC_OCT6_X(aa_p), lt_origo.y + LV_CIRC_OCT6_Y(aa_p), mask, style->body.border.color, aa_opa);
        }

        if((part & LV_BORDER_TOP) && (part & LV_BORDER_RIGHT)) {
            px_fp(rt_origo.x + LV_CIRC_OCT8_X(aa_p), rt_origo.y + LV_CIRC_OCT8_Y(aa_p), mask, style->body.border.color, aa_opa);
        }
    }

    /*Last parts of the inner anti-alias*/
    in_y_seg_end = cir_in.y;
    aa_p.x = in_x_last;
    aa_p.y = in_y_seg_start;
    seg_size = in_y_seg_end - in_y_seg_start;

    for(i = 0; i  < seg_size; i++) {
        lv_opa_t aa_opa =  antialias_get_opa(seg_size, i, style->body.border.opa);
        if((part & LV_BORDER_BOTTOM) && (part & LV_BORDER_RIGHT)) {
            px_fp(rb_origo.x + LV_CIRC_OCT1_X(aa_p) - 1, rb_origo.y + LV_CIRC_OCT1_Y(aa_p) + i, mask, style->body.border.color, aa_opa);
        }

        if((part & LV_BORDER_BOTTOM) && (part & LV_BORDER_LEFT)) {
            px_fp(lb_origo.x + LV_CIRC_OCT3_X(aa_p) - i, lb_origo.y + LV_CIRC_OCT3_Y(aa_p) - 1, mask, style->body.border.color, aa_opa);
        }

        if((part & LV_BORDER_TOP) && (part & LV_BORDER_LEFT)) {
            px_fp(lt_origo.x + LV_CIRC_OCT5_X(aa_p) + 1, lt_origo.y + LV_CIRC_OCT5_Y(aa_p) - i, mask, style->body.border.color, aa_opa);
        }

        if((part & LV_BORDER_TOP) && (part & LV_BORDER_RIGHT)) {
            px_fp(rt_origo.x + LV_CIRC_OCT7_X(aa_p) + i, rt_origo.y + LV_CIRC_OCT7_Y(aa_p) + 1, mask, style->body.border.color, aa_opa);
        }

        if(LV_CIRC_OCT1_X(aa_p) - 1 != LV_CIRC_OCT2_X(aa_p) + i) {
            if((part & LV_BORDER_BOTTOM) && (part & LV_BORDER_RIGHT)) {
                px_fp(rb_origo.x + LV_CIRC_OCT2_X(aa_p) + i, rb_origo.y + LV_CIRC_OCT2_Y(aa_p) - 1, mask, style->body.border.color, aa_opa);
            }

            if((part & LV_BORDER_BOTTOM) && (part & LV_BORDER_LEFT)) {
                px_fp(lb_origo.x + LV_CIRC_OCT4_X(aa_p) + 1, lb_origo.y + LV_CIRC_OCT4_Y(aa_p) + i, mask, style->body.border.color, aa_opa);
            }

            if((part & LV_BORDER_TOP) && (part & LV_BORDER_LEFT)) {
                px_fp(lt_origo.x + LV_CIRC_OCT6_X(aa_p) - i, lt_origo.y + LV_CIRC_OCT6_Y(aa_p) + 1, mask, style->body.border.color, aa_opa);
            }

            if((part & LV_BORDER_TOP) && (part & LV_BORDER_RIGHT)) {
                px_fp(rt_origo.x + LV_CIRC_OCT8_X(aa_p) - 1, rt_origo.y + LV_CIRC_OCT8_Y(aa_p) - i, mask, style->body.border.color, aa_opa);
            }
        }
    }

#endif

}

#if USE_LV_SHADOW && LV_VDB_SIZE

/**
 * Draw a shadow
 * @param rect pointer to rectangle object
 * @param mask pointer to a mask area (from the design functions)
 */
static void lv_draw_shadow(const lv_area_t * coords, const lv_area_t * mask, const  lv_style_t * style)
{
    /* If mask is in the middle of cords do not draw shadow*/
    lv_coord_t radius = style->body.radius;
    lv_coord_t width = lv_area_get_width(coords);
    lv_coord_t height = lv_area_get_height(coords);
    radius = lv_draw_cont_radius_corr(radius, width, height);
    lv_area_t area_tmp;

    /*Check horizontally without radius*/
    lv_area_copy(&area_tmp, coords);
    area_tmp.x1 += radius;
    area_tmp.x2 -= radius;
    if(lv_area_is_in(mask, &area_tmp) != false) return;

    /*Check vertically without radius*/
    lv_area_copy(&area_tmp, coords);
    area_tmp.y1 += radius;
    area_tmp.y2 -= radius;
    if(lv_area_is_in(mask, &area_tmp) != false) return;

    if(style->body.shadow.type == LV_SHADOW_FULL) {
        lv_draw_shadow_full(coords, mask, style);
    } else if(style->body.shadow.type == LV_SHADOW_BOTTOM) {
        lv_draw_shadow_bottom(coords, mask, style);
    }
}

static void lv_draw_shadow_full(const lv_area_t * coords, const lv_area_t * mask, const lv_style_t * style)
{

    lv_coord_t radius = style->body.radius;
    lv_coord_t swidth = style->body.shadow.width;

    lv_coord_t width = lv_area_get_width(coords);
    lv_coord_t height = lv_area_get_height(coords);

    radius = lv_draw_cont_radius_corr(radius, width, height);

    if(radius != 0) radius -= LV_ANTIALIAS;
    swidth += LV_ANTIALIAS;


    lv_coord_t curve_x[radius + swidth + 1];     /*Stores the 'x' coordinates of a quarter circle.*/
    memset(curve_x, 0, sizeof(curve_x));
    lv_point_t circ;
    lv_coord_t circ_tmp;
    lv_circ_init(&circ, &circ_tmp, radius);
    while(lv_circ_cont(&circ)) {
        curve_x[LV_CIRC_OCT1_Y(circ)] = LV_CIRC_OCT1_X(circ);
        curve_x[LV_CIRC_OCT2_Y(circ)] = LV_CIRC_OCT2_X(circ);
        lv_circ_next(&circ, &circ_tmp);
    }
    int16_t line;

    int16_t filter_width = 2 * swidth + 1;
    uint32_t line_1d_blur[filter_width];

    /*1D Blur horizontally*/
    for(line = 0; line < filter_width; line++) {
        line_1d_blur[line] = (uint32_t)((uint32_t)(filter_width - line) * (style->body.opa * 2)  << SHADOW_OPA_EXTRA_PRECISION) / (filter_width * filter_width);
    }

    uint16_t col;
    lv_opa_t line_2d_blur[radius + swidth];

    lv_point_t point_rt;
    lv_point_t point_rb;
    lv_point_t point_lt;
    lv_point_t point_lb;
    lv_point_t ofs_rb;
    lv_point_t ofs_rt;
    lv_point_t ofs_lb;
    lv_point_t ofs_lt;
    ofs_rb.x = coords->x2 - radius - LV_ANTIALIAS;
    ofs_rb.y = coords->y2 - radius - LV_ANTIALIAS;

    ofs_rt.x = coords->x2 - radius - LV_ANTIALIAS;
    ofs_rt.y = coords->y1 + radius + LV_ANTIALIAS;

    ofs_lb.x = coords->x1 + radius + LV_ANTIALIAS;
    ofs_lb.y = coords->y2 - radius - LV_ANTIALIAS;

    ofs_lt.x = coords->x1 + radius + LV_ANTIALIAS;
    ofs_lt.y = coords->y1 + radius + LV_ANTIALIAS;
    bool line_ready;
    for(line = 1; line <= radius + swidth; line++) {        /*Check all rows and make the 1D blur to 2D*/
        line_ready = false;
        for(col = 1; col < radius + swidth + 10; col++) {        /*Check all pixels in a 1D blur line (from the origo to last shadow pixel (radius + swidth))*/

            /*Sum the opacities from the lines above and below this 'row'*/
            int16_t line_rel;
            uint32_t px_opa_sum = 0;
            for(line_rel = -swidth; line_rel <= swidth; line_rel ++) {
                /*Get the relative x position of the 'line_rel' to 'line'*/
                int16_t col_rel;
                if(line + line_rel < 0) {                       /*Below the radius, here is the blur of the edge */
                    col_rel = radius - curve_x[line] - col;
                } else if(line + line_rel > radius) {           /*Above the radius, here won't be more 1D blur*/
                    break;
                } else {                                        /*Blur from the curve*/
                    col_rel = curve_x[line + line_rel] - curve_x[line] - col;
                }

                /*Add the value of the 1D blur on 'col_rel' position*/
                if(col_rel < -swidth) {                         /*Outside of the burred area. */
                    if(line_rel == -swidth) line_ready = true;  /*If no data even on the very first line then it wont't be anything else in this line*/
                    break;                                      /*Break anyway because only smaller 'col_rel' values will come */
                }
                else if (col_rel > swidth) px_opa_sum += line_1d_blur[0];       /*Inside the not blurred area*/
                else px_opa_sum += line_1d_blur[swidth - col_rel];              /*On the 1D blur (+ swidth to align to the center)*/
            }

            line_2d_blur[col] = px_opa_sum >> SHADOW_OPA_EXTRA_PRECISION;
            if(line_ready) break;

        }

        /*Flush the line*/
        point_rt.x = curve_x[line] + ofs_rt.x + 1;
        point_rt.y = ofs_rt.y - line;

        point_rb.x = curve_x[line] + ofs_rb.x + 1;
        point_rb.y = ofs_rb.y + line;

        point_lt.x = ofs_lt.x -  curve_x[line] - 1;
        point_lt.y = ofs_lt.y - line;

        point_lb.x = ofs_lb.x - curve_x[line] - 1;
        point_lb.y = ofs_lb.y + line;

        uint16_t d;
        for(d = 1; d <= col; d++) {

            if(point_rt.x != point_lt.x) {
                px_fp(point_lt.x,point_lt.y , mask, style->body.shadow.color, line_2d_blur[d]);
            }

            if(point_rb.x != point_lb.x && point_lt.y != point_lb.y) {
                px_fp(point_lb.x,point_lb.y , mask, style->body.shadow.color, line_2d_blur[d]);
            }

            if(point_lt.y != point_lb.y) {
                px_fp(point_rb.x,point_rb.y , mask, style->body.shadow.color, line_2d_blur[d]);
            }

            px_fp(point_rt.x,point_rt.y , mask, style->body.shadow.color, line_2d_blur[d]);


            point_rb.x++;
            point_lb.x--;

            point_rt.x++;
            point_lt.x--;
        }

        /* Put the first line to the edges too.
         * It is not correct because blur should be done below the corner too
         * but is is simple, fast and gives a good enough result*/
        if(line == 1) lv_draw_shadow_full_straight(coords, mask, style, line_2d_blur);
    }
}


static void lv_draw_shadow_bottom(const lv_area_t * coords, const lv_area_t * mask, const lv_style_t * style)
{
    lv_coord_t radius = style->body.radius;
    lv_coord_t swidth = style->body.shadow.width;
    lv_coord_t width = lv_area_get_width(coords);
    lv_coord_t height = lv_area_get_height(coords);

    radius = lv_draw_cont_radius_corr(radius, width, height);
    radius += LV_ANTIALIAS * SHADOW_BOTTOM_AA_EXTRA_RADIUS;
    swidth += LV_ANTIALIAS;

    lv_coord_t curve_x[radius + 1];             /*Stores the 'x' coordinates of a quarter circle.*/
    lv_point_t circ;
    lv_coord_t circ_tmp;
    lv_circ_init(&circ, &circ_tmp, radius);
    while(lv_circ_cont(&circ)) {
        curve_x[LV_CIRC_OCT1_Y(circ)] = LV_CIRC_OCT1_X(circ);
        curve_x[LV_CIRC_OCT2_Y(circ)] = LV_CIRC_OCT2_X(circ);
        lv_circ_next(&circ, &circ_tmp);
    }

    int16_t col;
    lv_opa_t line_1d_blur[swidth];

    for(col = 0; col < swidth; col++) {
        line_1d_blur[col] = (uint32_t)((uint32_t)(swidth - col) * style->body.opa / 2) / (swidth);
    }

    lv_point_t point_l;
    lv_point_t point_r;
    lv_area_t area_mid;
    lv_point_t ofs_l;
    lv_point_t ofs_r;

    ofs_l.x = coords->x1 + radius;
    ofs_l.y = coords->y2 - radius + 1 - LV_ANTIALIAS;

    ofs_r.x = coords->x2 - radius;
    ofs_r.y = coords->y2 - radius + 1 - LV_ANTIALIAS;

    for(col = 0; col <= radius; col++) {
        point_l.x = ofs_l.x - col ;
        point_l.y = ofs_l.y + curve_x[col];

        point_r.x = ofs_r.x + col;
        point_r.y = ofs_r.y + curve_x[col];

        lv_opa_t px_opa;
        int16_t diff = col == 0 ? 0 : curve_x[col-1] - curve_x[col];
        uint16_t d;
        for(d = 0; d < swidth; d++) {
            /*When stepping a pixel in y calculate the average with the pixel from the prev. column to make a blur */
            if(diff == 0) {
                px_opa = line_1d_blur[d];
            } else {
                px_opa = (uint16_t)((uint16_t)line_1d_blur[d] + line_1d_blur[d - diff]) >> 1;
            }
            px_fp(point_l.x, point_l.y, mask, style->body.shadow.color, px_opa);
            point_l.y ++;

            /*Don't overdraw the pixel on the middle*/
            if(point_r.x > ofs_l.x) {
                px_fp(point_r.x, point_r.y, mask, style->body.shadow.color, px_opa);
            }
            point_r.y ++;
        }

    }

    area_mid.x1 = ofs_l.x + 1;
    area_mid.y1 = ofs_l.y + radius;
    area_mid.x2 = ofs_r.x - 1;
    area_mid.y2 = area_mid.y1;

    uint16_t d;
    for(d = 0; d < swidth; d++) {
        fill_fp(&area_mid, mask, style->body.shadow.color, line_1d_blur[d]);
        area_mid.y1 ++;
        area_mid.y2 ++;
    }
}

static void lv_draw_shadow_full_straight(const lv_area_t * coords, const lv_area_t * mask, const lv_style_t * style, const lv_opa_t * map)
{
    lv_coord_t radius = style->body.radius;
    lv_coord_t swidth = style->body.shadow.width + LV_ANTIALIAS;
    lv_coord_t width = lv_area_get_width(coords);
    lv_coord_t height = lv_area_get_height(coords);

    radius = lv_draw_cont_radius_corr(radius, width, height);
    if(radius == 0) radius += LV_ANTIALIAS;

    lv_area_t right_area;
    right_area.x1 = coords->x2 + 1 - LV_ANTIALIAS;
    right_area.y1 = coords->y1 + radius;
    right_area.x2 = right_area.x1;
    right_area.y2 = coords->y2 -  radius;

    lv_area_t left_area;
    left_area.x1 = coords->x1 - 1 + LV_ANTIALIAS;
    left_area.y1 = coords->y1 + radius;
    left_area.x2 = left_area.x1;
    left_area.y2 = coords->y2 - radius;

    lv_area_t top_area;
    top_area.x1 = coords->x1 + radius;
    top_area.y1 = coords->y1 - 1 + LV_ANTIALIAS;
    top_area.x2 = coords->x2 - radius;
    top_area.y2 = top_area.y1;

    lv_area_t bottom_area;
    bottom_area.x1 = coords->x1 + radius;
    bottom_area.y1 = coords->y2 + 1 - LV_ANTIALIAS;
    bottom_area.x2 = coords->x2 - radius;
    bottom_area.y2 = bottom_area.y1;

    lv_opa_t opa_act;
    int16_t d;
    for(d = 1; d <= swidth; d++) {
        opa_act = map[d];
        fill_fp(&right_area, mask, style->body.shadow.color, opa_act);
        right_area.x1++;
        right_area.x2++;

        fill_fp(&left_area, mask, style->body.shadow.color, opa_act);
        left_area.x1--;
        left_area.x2--;

        fill_fp(&top_area, mask, style->body.shadow.color, opa_act);
        top_area.y1--;
        top_area.y2--;

        fill_fp(&bottom_area, mask, style->body.shadow.color, opa_act);
        bottom_area.y1++;
        bottom_area.y2++;
    }

}

#endif

static uint16_t lv_draw_cont_radius_corr(uint16_t r, lv_coord_t w, lv_coord_t h)
{
	if(r >= (w >> 1)){
		r = (w >> 1);
		if(r != 0) r--;
	}
	if(r >= (h >> 1)) {
		r = (h >> 1);
		if(r != 0) r--;
	}

    if(r > 0) r -= LV_ANTIALIAS;

	return r;
}

#if LV_ANTIALIAS != 0
static lv_opa_t antialias_get_opa(lv_coord_t seg, lv_coord_t px_id, lv_opa_t line_opa)
{
    /* How to calculate the opacity of pixels on the edges which makes the anti-aliasing?
     * For example we have a line like this (y = -0.5 * x):
     *
     *  | _ _
     *    * * |
     *
     * Anti-aliased pixels come to the '*' characters
     * Calculate what percentage of the pixels should be covered if real line (not rasterized) would be drawn:
     * 1. A real line should start on (0;0) and end on (2;1)
     * 2. So the line intersection coordinates on the first pixel: (0;0) (1;0.5) -> 25% covered pixel in average
     * 3. For the second pixel: (1;0.5) (2;1) -> 75% covered pixel in average
     * 4. The equation: (px_id * 2 + 1) / (segment_width * 2)
     *                   segment_width: the line segment which is being anti-aliased (was 2 in the example)
     *                   px_id: pixel ID from 0 to  (segment_width - 1)
     *                   result: [0..1] coverage of the pixel
     */

    /*Accelerate the common segment sizes to avoid division*/
    static const  lv_opa_t seg1[1] = {128};
    static const  lv_opa_t seg2[2] = {64, 192};
    static const  lv_opa_t seg3[3] = {42, 128, 212};
    static const  lv_opa_t seg4[4] = {32, 96, 159, 223};
    static const  lv_opa_t seg5[5] = {26,  76, 128, 178, 230};
    static const  lv_opa_t seg6[6] = {21,  64, 106, 148, 191, 234};
    static const  lv_opa_t seg7[7] = {18,  55, 91, 128, 164, 200, 237};
    static const  lv_opa_t seg8[8] = {16,  48, 80, 112, 143, 175, 207, 239};

    static const lv_opa_t * seg_map[] = {seg1, seg2, seg3, seg4,
                                         seg5, seg6, seg7, seg8};

    if(seg == 0) return LV_OPA_TRANSP;
    else if(seg < 8) return (uint32_t)((uint32_t)seg_map[seg - 1][px_id] * line_opa) >> 8;
    else {
        return ((px_id * 2 + 1) * line_opa) / (2 * seg);
    }

}

/**
 * Approximate the opacity for anti-aliasing.
 * Used  the first segment of a circle which is the longest and have the most non-linearity (cos)
 * @param seg
 * @param px_id
 * @param line_opa
 * @return
 */
static lv_opa_t antialias_get_opa_circ(lv_coord_t seg, lv_coord_t px_id, lv_opa_t opa)
{
    static const  lv_opa_t opa_map[8] = {250, 242, 221, 196, 163, 122, 74, 18};

    if(seg == 0) return LV_OPA_TRANSP;
    else if(seg == 1) return LV_OPA_80;
    else {

        uint8_t id = (uint32_t) ((uint32_t)px_id * (sizeof(opa_map) - 1)) / (seg - 1);
        return (uint32_t) ((uint32_t) opa_map[id] * opa) >> 8;

    }

}

#endif


/**
 * Convert a hexadecimal characters to a number (0..15)
 * @param hex Pointer to a hexadecimal character (0..9, A..F)
 * @return the numerical value of `hex` or 0 on error
 */
static uint8_t hex_char_to_num(char hex)
{
    if(hex >= '0' && hex <= '9') {
        return hex - '0';
    }

    if(hex >= 'a') hex -= 'a' - 'A';    /*Convert to upper case*/

    switch(hex) {
        case 'A': return 10;
        case 'B': return 11;
        case 'C': return 12;
        case 'D': return 13;
        case 'E': return 14;
        case 'F': return 15;
        default: return 0;
    }

    return 0;

}

#if USE_LV_TRIANGLE != 0
/**
 * Swap two points
 * p1 pointer to the first point
 * p2 pointer to the second point
 */
static void point_swap(lv_point_t * p1, lv_point_t * p2)
{
    lv_point_t tmp;
    tmp.x = p1->x;
    tmp.y = p1->y;

    p1->x = p2->x;
    p1->y = p2->y;

    p2->x = tmp.x;
    p2->y = tmp.y;

}

#endif<|MERGE_RESOLUTION|>--- conflicted
+++ resolved
@@ -360,24 +360,11 @@
             lv_color_t color = style->text.color;
 
             if(cmd_state == CMD_STATE_IN) color = recolor;
-<<<<<<< HEAD
-            letter_fp(&pos, &mask_aa, font, letter, color, style->text.opa);
-            letter_w = lv_font_get_width(font, letter) >> LV_FONT_ANTIALIAS;
-
-            pos.x += letter_w + (style->text.letter_space << LV_AA);
-
-#if LV_ANTIALIAS || LV_FONT_ANTIALIAS
-            /* Round error occurs in x position
-             * When odd widths are scaled down the last 1 is lost. So the letters seems shorter.
-             * Now calculate according to it to be consequent  */
-            if(letter_w & 0x01) pos.x--;
-#endif
-=======
+
             letter_fp(&pos, mask, font, letter, color, style->text.opa);
             letter_w = lv_font_get_width(font, letter);
 
             pos.x += letter_w + style->text.letter_space;
->>>>>>> f8b4dc3a
         }
         /*Go to next line*/
         line_start = line_end;
