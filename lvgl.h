--- conflicted
+++ resolved
@@ -14,9 +14,10 @@
 /***************************
  * CURRENT VERSION OF LVGL
  ***************************/
+/*Current version of LVGL*/
 #define LVGL_VERSION_MAJOR   7
-#define LVGL_VERSION_MINOR   3
-#define LVGL_VERSION_PATCH   1
+#define LVGL_VERSION_MINOR   4
+#define LVGL_VERSION_PATCH   0
 #define LVGL_VERSION_INFO "dev"
 
 /*********************
@@ -82,15 +83,9 @@
 
 #include "src/lv_api_map.h"
 
-<<<<<<< HEAD
 /*********************
  *      DEFINES
  *********************/
-/*Current version of LVGL*/
-#define LVGL_VERSION_MAJOR   7
-#define LVGL_VERSION_MINOR   4
-#define LVGL_VERSION_PATCH   0
-#define LVGL_VERSION_INFO "dev"
 
 /**********************
  *      TYPEDEFS
@@ -100,8 +95,6 @@
  * GLOBAL PROTOTYPES
  **********************/
 
-=======
->>>>>>> 3b06d4ab
 /**********************
  *      MACROS
  **********************/
