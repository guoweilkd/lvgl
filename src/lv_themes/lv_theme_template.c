--- conflicted
+++ resolved
@@ -720,22 +720,6 @@
 #endif
 #if LV_USE_TABLE
         case LV_THEME_TABLE:
-<<<<<<< HEAD
-            list = _lv_obj_get_style_list(obj, LV_TABLE_PART_BG);
-            _lv_style_list_add_style(list, &styles->bg);
-
-            list = _lv_obj_get_style_list(obj, LV_TABLE_PART_CELL1);
-            _lv_style_list_add_style(list, &styles->bg);
-
-            list = _lv_obj_get_style_list(obj, LV_TABLE_PART_CELL2);
-            _lv_style_list_add_style(list, &styles->bg);
-
-            list = _lv_obj_get_style_list(obj, LV_TABLE_PART_CELL3);
-            _lv_style_list_add_style(list, &styles->bg);
-
-            list = _lv_obj_get_style_list(obj, LV_TABLE_PART_CELL4);
-            _lv_style_list_add_style(list, &styles->bg);
-=======
         {
             list = lv_obj_get_style_list(obj, LV_TABLE_PART_BG);
             _lv_style_list_add_style(list, &styles->bg);
@@ -748,7 +732,6 @@
               list = lv_obj_get_style_list(obj, idx);
               _lv_style_list_add_style(list, &styles->bg);
             }
->>>>>>> 64a4fff6
             break;
          }
 #endif
