--- conflicted
+++ resolved
@@ -184,295 +184,6 @@
 
 static void apply_theme(lv_theme_t * th, lv_obj_t * obj)
 {
-<<<<<<< HEAD
     if(th->base) apply_theme(th->base, obj);
-=======
-    if(th->base) {
-        apply_theme(th->base, obj, name);
-    }
-
-    /*apply_xcb is deprecated, use apply_cb instead*/
-    if(th->apply_xcb) {
-        th->apply_xcb(obj, name);
-    }
-    else if(th->apply_cb) {
-        th->apply_cb(act_theme, obj, name);
-    }
-}
-
-static void clear_styles(lv_obj_t * obj, lv_theme_style_t name)
-{
-    switch(name) {
-        case LV_THEME_NONE:
-            break;
-
-        case LV_THEME_SCR:
-            lv_obj_clean_style_list(obj, LV_OBJ_PART_MAIN);
-            break;
-        case LV_THEME_OBJ:
-            lv_obj_clean_style_list(obj, LV_OBJ_PART_MAIN);
-            break;
-#if LV_USE_CONT
-        case LV_THEME_CONT:
-            lv_obj_clean_style_list(obj, LV_OBJ_PART_MAIN);
-            break;
-#endif
-
-#if LV_USE_BTN
-        case LV_THEME_BTN:
-            lv_obj_clean_style_list(obj, LV_BTN_PART_MAIN);
-            break;
-#endif
-
-#if LV_USE_BTNMATRIX
-        case LV_THEME_BTNMATRIX:
-            lv_obj_clean_style_list(obj, LV_BTNMATRIX_PART_BG);
-            lv_obj_clean_style_list(obj, LV_BTNMATRIX_PART_BTN);
-            break;
-#endif
-
-#if LV_USE_KEYBOARD
-        case LV_THEME_KEYBOARD:
-            lv_obj_clean_style_list(obj, LV_KEYBOARD_PART_BG);
-            lv_obj_clean_style_list(obj, LV_KEYBOARD_PART_BTN);
-            break;
-#endif
-
-#if LV_USE_BAR
-        case LV_THEME_BAR:
-            lv_obj_clean_style_list(obj, LV_BAR_PART_BG);
-            lv_obj_clean_style_list(obj, LV_BAR_PART_INDIC);
-            break;
-#endif
-
-#if LV_USE_SWITCH
-        case LV_THEME_SWITCH:
-            lv_obj_clean_style_list(obj, LV_SWITCH_PART_BG);
-            lv_obj_clean_style_list(obj, LV_SWITCH_PART_INDIC);
-            lv_obj_clean_style_list(obj, LV_SWITCH_PART_KNOB);
-            break;
-#endif
-
-#if LV_USE_CANVAS
-        case LV_THEME_CANVAS:
-            lv_obj_clean_style_list(obj, LV_CANVAS_PART_MAIN);
-            break;
-#endif
-
-#if LV_USE_IMG
-        case LV_THEME_IMAGE:
-            lv_obj_clean_style_list(obj, LV_IMG_PART_MAIN);
-            break;
-#endif
-
-#if LV_USE_IMGBTN
-        case LV_THEME_IMGBTN:
-            lv_obj_clean_style_list(obj, LV_IMG_PART_MAIN);
-            break;
-#endif
-
-#if LV_USE_LABEL
-        case LV_THEME_LABEL:
-            lv_obj_clean_style_list(obj, LV_LABEL_PART_MAIN);
-            break;
-#endif
-
-#if LV_USE_LINE
-        case LV_THEME_LINE:
-            lv_obj_clean_style_list(obj, LV_LABEL_PART_MAIN);
-            break;
-#endif
-
-#if LV_USE_ARC
-        case LV_THEME_ARC:
-            lv_obj_clean_style_list(obj, LV_ARC_PART_BG);
-            lv_obj_clean_style_list(obj, LV_ARC_PART_INDIC);
-            break;
-#endif
-
-#if LV_USE_SPINNER
-        case LV_THEME_SPINNER:
-            lv_obj_clean_style_list(obj, LV_SPINNER_PART_BG);
-            lv_obj_clean_style_list(obj, LV_SPINNER_PART_INDIC);
-            break;
-#endif
-
-#if LV_USE_SLIDER
-        case LV_THEME_SLIDER:
-            lv_obj_clean_style_list(obj, LV_SLIDER_PART_BG);
-            lv_obj_clean_style_list(obj, LV_SLIDER_PART_INDIC);
-            lv_obj_clean_style_list(obj, LV_SLIDER_PART_KNOB);
-            break;
-#endif
-
-#if LV_USE_CHECKBOX
-        case LV_THEME_CHECKBOX:
-            lv_obj_clean_style_list(obj, LV_CHECKBOX_PART_BG);
-            lv_obj_clean_style_list(obj, LV_CHECKBOX_PART_BULLET);
-            break;
-#endif
-
-#if LV_USE_MSGBOX
-        case LV_THEME_MSGBOX:
-            lv_obj_clean_style_list(obj, LV_MSGBOX_PART_BG);
-            break;
-
-        case LV_THEME_MSGBOX_BTNS:
-            lv_obj_clean_style_list(obj, LV_MSGBOX_PART_BTN_BG);
-            lv_obj_clean_style_list(obj, LV_MSGBOX_PART_BTN);
-            break;
-
-#endif
-#if LV_USE_LED
-        case LV_THEME_LED:
-            lv_obj_clean_style_list(obj, LV_LED_PART_MAIN);
-            break;
-#endif
-#if LV_USE_PAGE
-        case LV_THEME_PAGE:
-            lv_obj_clean_style_list(obj, LV_PAGE_PART_BG);
-            lv_obj_clean_style_list(obj, LV_PAGE_PART_SCROLLABLE);
-            lv_obj_clean_style_list(obj, LV_PAGE_PART_SCROLLBAR);
-            break;
-#endif
-#if LV_USE_TABVIEW
-        case LV_THEME_TABVIEW:
-            lv_obj_clean_style_list(obj, LV_TABVIEW_PART_BG);
-            lv_obj_clean_style_list(obj, LV_TABVIEW_PART_BG_SCROLLABLE);
-            lv_obj_clean_style_list(obj, LV_TABVIEW_PART_TAB_BG);
-            lv_obj_clean_style_list(obj, LV_TABVIEW_PART_INDIC);
-            lv_obj_clean_style_list(obj, LV_TABVIEW_PART_TAB_BTN);
-            break;
-
-        case LV_THEME_TABVIEW_PAGE:
-            lv_obj_clean_style_list(obj, LV_PAGE_PART_BG);
-            lv_obj_clean_style_list(obj, LV_PAGE_PART_SCROLLABLE);
-            break;
-#endif
-
-#if LV_USE_TILEVIEW
-        case LV_THEME_TILEVIEW:
-            lv_obj_clean_style_list(obj, LV_TILEVIEW_PART_BG);
-            lv_obj_clean_style_list(obj, LV_TILEVIEW_PART_SCROLLBAR);
-            lv_obj_clean_style_list(obj, LV_TILEVIEW_PART_EDGE_FLASH);
-            break;
-#endif
-
-#if LV_USE_ROLLER
-        case LV_THEME_ROLLER:
-            lv_obj_clean_style_list(obj, LV_ROLLER_PART_BG);
-            lv_obj_clean_style_list(obj, LV_ROLLER_PART_SELECTED);
-            break;
-#endif
-
-#if LV_USE_OBJMASK
-        case LV_THEME_OBJMASK:
-            lv_obj_clean_style_list(obj, LV_OBJMASK_PART_MAIN);
-            break;
-#endif
-
-#if LV_USE_LIST
-        case LV_THEME_LIST:
-            lv_obj_clean_style_list(obj, LV_LIST_PART_BG);
-            lv_obj_clean_style_list(obj, LV_LIST_PART_SCROLLABLE);
-            lv_obj_clean_style_list(obj, LV_LIST_PART_SCROLLBAR);
-            break;
-
-        case LV_THEME_LIST_BTN:
-            lv_obj_clean_style_list(obj, LV_BTN_PART_MAIN);
-            break;
-#endif
-
-#if LV_USE_DROPDOWN
-        case LV_THEME_DROPDOWN:
-            lv_obj_clean_style_list(obj, LV_DROPDOWN_PART_MAIN);
-            lv_obj_clean_style_list(obj, LV_DROPDOWN_PART_LIST);
-            lv_obj_clean_style_list(obj, LV_DROPDOWN_PART_SCROLLBAR);
-            lv_obj_clean_style_list(obj, LV_DROPDOWN_PART_SELECTED);
-            break;
-#endif
-
-#if LV_USE_CHART
-        case LV_THEME_CHART:
-            lv_obj_clean_style_list(obj, LV_CHART_PART_BG);
-            lv_obj_clean_style_list(obj, LV_CHART_PART_SERIES_BG);
-            lv_obj_clean_style_list(obj, LV_CHART_PART_SERIES);
-            break;
-#endif
-#if LV_USE_TABLE
-        case LV_THEME_TABLE:
-            lv_obj_clean_style_list(obj, LV_TABLE_PART_BG);
-            lv_obj_clean_style_list(obj, LV_TABLE_PART_CELL1);
-            lv_obj_clean_style_list(obj, LV_TABLE_PART_CELL2);
-            lv_obj_clean_style_list(obj, LV_TABLE_PART_CELL3);
-            lv_obj_clean_style_list(obj, LV_TABLE_PART_CELL4);
-            break;
-#endif
-
-#if LV_USE_WIN
-        case LV_THEME_WIN:
-            lv_obj_clean_style_list(obj, LV_WIN_PART_BG);
-            lv_obj_clean_style_list(obj, LV_WIN_PART_SCROLLBAR);
-            lv_obj_clean_style_list(obj, LV_WIN_PART_CONTENT_SCROLLABLE);
-            lv_obj_clean_style_list(obj, LV_WIN_PART_HEADER);
-            break;
-
-        case LV_THEME_WIN_BTN:
-            lv_obj_clean_style_list(obj, LV_BTN_PART_MAIN);
-            break;
-#endif
-
-#if LV_USE_TEXTAREA
-        case LV_THEME_TEXTAREA:
-            lv_obj_clean_style_list(obj, LV_TEXTAREA_PART_BG);
-            lv_obj_clean_style_list(obj, LV_TEXTAREA_PART_PLACEHOLDER);
-            lv_obj_clean_style_list(obj, LV_TEXTAREA_PART_CURSOR);
-            lv_obj_clean_style_list(obj, LV_TEXTAREA_PART_SCROLLBAR);
-            break;
-#endif
-
-#if LV_USE_SPINBOX
-        case LV_THEME_SPINBOX:
-            lv_obj_clean_style_list(obj, LV_SPINBOX_PART_BG);
-            lv_obj_clean_style_list(obj, LV_SPINBOX_PART_CURSOR);
-            break;
-
-        case LV_THEME_SPINBOX_BTN:
-            lv_obj_clean_style_list(obj, LV_BTN_PART_MAIN);
-            break;
-#endif
-
-#if LV_USE_CALENDAR
-        case LV_THEME_CALENDAR:
-            lv_obj_clean_style_list(obj, LV_CALENDAR_PART_BG);
-            lv_obj_clean_style_list(obj, LV_CALENDAR_PART_DATE);
-            lv_obj_clean_style_list(obj, LV_CALENDAR_PART_HEADER);
-            lv_obj_clean_style_list(obj, LV_CALENDAR_PART_DAY_NAMES);
-            break;
-#endif
-#if LV_USE_CPICKER
-        case LV_THEME_CPICKER:
-            lv_obj_clean_style_list(obj, LV_CPICKER_PART_MAIN);
-            lv_obj_clean_style_list(obj, LV_CPICKER_PART_KNOB);
-            break;
-#endif
-
-#if LV_USE_LINEMETER
-        case LV_THEME_LINEMETER:
-            lv_obj_clean_style_list(obj, LV_LINEMETER_PART_MAIN);
-            break;
-#endif
-#if LV_USE_GAUGE
-        case LV_THEME_GAUGE:
-            lv_obj_clean_style_list(obj, LV_GAUGE_PART_MAIN);
-            lv_obj_clean_style_list(obj, LV_GAUGE_PART_MAJOR);
-            lv_obj_clean_style_list(obj, LV_GAUGE_PART_NEEDLE);
-            break;
-#endif
-        default:
-            break;
-    }
->>>>>>> eaacde67
-
     if(th->apply_cb) th->apply_cb(act_theme, obj);
 }