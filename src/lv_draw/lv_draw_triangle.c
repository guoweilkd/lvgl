--- conflicted
+++ resolved
@@ -155,11 +155,7 @@
 
 
 
-<<<<<<< HEAD
-    lv_draw_rect(&poly_mask, &poly_mask, style);
-=======
-    lv_draw_rect(&poly_coords, &poly_mask, style, opa_scale);
->>>>>>> 55ed99d8
+    lv_draw_rect(&poly_coords, &poly_mask, style);
 
     lv_draw_mask_remove_custom(mp);
 
