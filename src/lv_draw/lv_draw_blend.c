--- conflicted
+++ resolved
@@ -64,23 +64,12 @@
 
 
 #define FILL_NORMAL_MASK_PX(out_x,  color)                                                          \
-<<<<<<< HEAD
     if(*mask_tmp_x) {          \
             if(*mask_tmp_x == LV_OPA_COVER) disp_buf_tmp[out_x] = color;                                 \
             else if(disp_buf_tmp[out_x].full == color.full) disp_buf_tmp[out_x] = color;                 \
             else disp_buf_tmp[out_x] = lv_color_mix(color, disp_buf_tmp[out_x], *mask_tmp_x);            \
     }                                                                                               \
     mask_tmp_x++;
-=======
-        if(*mask_tmp_x) {                                                                           \
-            if(disp_buf_tmp[out_x].full != color.full) {                 								\
-                if(*mask_tmp_x == LV_OPA_COVER) disp_buf_tmp[out_x] = color;                             \
-                else disp_buf_tmp[out_x] = lv_color_mix(color, disp_buf_tmp[out_x], *mask_tmp_x); ;          \
-            }                                                                                           \
-        }                                                                                                \
-		mask_tmp_x++;
->>>>>>> ec57e921
-
 
 
 #define FILL_NORMAL_MASK_PX_SCR_TRANSP(out_x,  color)                                               \
@@ -383,7 +372,7 @@
         if(opa > LV_OPA_MAX) {
             for(y = draw_area->y1; y <= draw_area->y2; y++) {
                 const lv_opa_t * mask_tmp_x = &mask_tmp[draw_area->x1];
-#if 1
+#if 0
                 for(x = draw_area->x1; x <= draw_area->x2; x++) {
                     FILL_NORMAL_MASK_PX(x, color)
                 }
