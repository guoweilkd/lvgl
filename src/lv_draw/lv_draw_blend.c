--- conflicted
+++ resolved
@@ -758,17 +758,10 @@
 
         if(opa > LV_OPA_MAX) {
 #if LV_USE_GPU_NXP_PXP
-<<<<<<< HEAD
-        if (lv_area_get_size(draw_area) >= GPU_NXP_PXP_BLIT_SIZE_LIMIT) {
-            lv_gpu_nxp_pxp_blit(disp_buf_first, disp_w, map_buf_first, map_w, draw_area_w, draw_area_h, opa);
-            return;
-        }
-=======
             if (lv_area_get_size(draw_area) >= GPU_NXP_PXP_BLIT_SIZE_LIMIT) {
                 lv_gpu_nxp_pxp_blit(disp_buf_first, disp_w, map_buf_first, map_w, draw_area_w, draw_area_h, opa);
                 return;
             }
->>>>>>> b1b233d2
 #elif (LV_USE_GPU_NXP_VG_LITE)
             if(lv_area_get_size(draw_area) >= LV_GPU_NXP_VG_LITE_BLIT_SIZE_LIMIT) {
 
