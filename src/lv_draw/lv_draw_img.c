--- conflicted
+++ resolved
@@ -10,11 +10,8 @@
 #include "lv_img_cache.h"
 #include "../lv_hal/lv_hal_disp.h"
 #include "../lv_misc/lv_log.h"
-<<<<<<< HEAD
 #include "../lv_core/lv_refr.h"
-=======
 #include "../lv_misc/lv_mem.h"
->>>>>>> a6111606
 
 /*********************
  *      DEFINES
@@ -582,11 +579,7 @@
     else {
         lv_coord_t width = lv_area_get_width(&mask_com);
 
-<<<<<<< HEAD
-        uint8_t  * buf = lv_draw_buf_get(lv_area_get_width(&mask_com) * ((LV_COLOR_DEPTH >> 3) + 1));  /*+1 because of the possible alpha byte*/
-=======
-        uint8_t  * buf = lv_draw_get_buf(lv_area_get_width(&mask_com) * LV_IMG_PX_SIZE_ALPHA_BYTE);  /*space for the possible alpha byte*/
->>>>>>> a6111606
+        uint8_t  * buf = lv_draw_buf_get(lv_area_get_width(&mask_com) * LV_IMG_PX_SIZE_ALPHA_BYTE);  /*+1 because of the possible alpha byte*/
 
         lv_area_t line;
         lv_area_copy(&line, &mask_com);
