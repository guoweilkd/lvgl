/**
 * @file lv_disp.c
 *
 */

/*********************
 *      INCLUDES
 *********************/
#include "lv_disp.h"
#include "../lv_misc/lv_math.h"
#include "../lv_core/lv_refr.h"

/*********************
 *      DEFINES
 *********************/

/**********************
 *      TYPEDEFS
 **********************/

/**********************
 *  STATIC PROTOTYPES
 **********************/

#if LV_USE_ANIMATION
    static void scr_load_anim_start(lv_anim_t * a);
    static void opa_scale_anim(lv_obj_t * obj, lv_anim_value_t v);
    static void scr_anim_ready(lv_anim_t * a);
#endif

/**********************
 *  STATIC VARIABLES
 **********************/

/**********************
 *      MACROS
 **********************/

/**********************
 *   GLOBAL FUNCTIONS
 **********************/

/**
 * Return with a pointer to the active screen
 * @param disp pointer to display which active screen should be get. (NULL to use the default
 * screen)
 * @return pointer to the active screen object (loaded by 'lv_scr_load()')
 */
lv_obj_t * lv_disp_get_scr_act(lv_disp_t * disp)
{
    if(!disp) disp = lv_disp_get_default();
    if(!disp) {
        LV_LOG_WARN("no display registered to get its active screen");
        return NULL;
    }

    return disp->act_scr;
}

/**
 * Return with a pointer to the previous screen. Only used during screen transitions.
 * @param disp pointer to display which previous screen should be get. (NULL to use the default
 * screen)
 * @return pointer to the previous screen object or NULL if not used now
 */
lv_obj_t * lv_disp_get_scr_prev(lv_disp_t * disp)
{
    if(!disp) disp = lv_disp_get_default();
    if(!disp) {
        LV_LOG_WARN("no display registered to get its previous screen");
        return NULL;
    }

    return disp->prev_scr;
}

/**
 * Make a screen active
 * @param scr pointer to a screen
 */
void lv_disp_load_scr(lv_obj_t * scr)
{
    lv_disp_t * d = lv_obj_get_disp(scr);
    if(!d) return;  /*Shouldn't happen, just to be sure*/
    d->act_scr = scr;

    lv_obj_invalidate(scr);
}

/**
 * Return with the top layer. (Same on every screen and it is above the normal screen layer)
 * @param disp pointer to display which top layer should be get. (NULL to use the default screen)
 * @return pointer to the top layer object  (transparent screen sized lv_obj)
 */
lv_obj_t * lv_disp_get_layer_top(lv_disp_t * disp)
{
    if(!disp) disp = lv_disp_get_default();
    if(!disp) {
        LV_LOG_WARN("lv_layer_top: no display registered to get its top layer");
        return NULL;
    }

    return disp->top_layer;
}

/**
 * Return with the sys. layer. (Same on every screen and it is above the normal screen and the top
 * layer)
 * @param disp pointer to display which sys. layer  should be get. (NULL to use the default screen)
 * @return pointer to the sys layer object  (transparent screen sized lv_obj)
 */
lv_obj_t * lv_disp_get_layer_sys(lv_disp_t * disp)
{
    if(!disp) disp = lv_disp_get_default();
    if(!disp) {
        LV_LOG_WARN("lv_layer_sys: no display registered to get its sys. layer");
        return NULL;
    }

    return disp->sys_layer;
}

/**
 * Set the background color of a display
 * @param disp pointer to a display
 * @param color color of the background
 */
void lv_disp_set_bg_color(lv_disp_t * disp, lv_color_t color)
{
    if(!disp) disp = lv_disp_get_default();
    if(!disp) {
        LV_LOG_WARN("no display registered");
        return;
    }

    disp->bg_color = color;

    lv_area_t a;
    lv_area_set(&a, 0, 0, lv_disp_get_hor_res(disp) - 1, lv_disp_get_ver_res(disp) - 1);
    _lv_inv_area(disp, &a);

}

/**
 * Set the background image of a display
 * @param disp pointer to a display
 * @param img_src path to file or pointer to an `lv_img_dsc_t` variable
 */
void lv_disp_set_bg_image(lv_disp_t * disp, const void  * img_src)
{
    if(!disp) disp = lv_disp_get_default();
    if(!disp) {
        LV_LOG_WARN("no display registered");
        return;
    }

    disp->bg_img = img_src;

    lv_area_t a;
    lv_area_set(&a, 0, 0, lv_disp_get_hor_res(disp) - 1, lv_disp_get_ver_res(disp) - 1);
    _lv_inv_area(disp, &a);
}


/**
 * Opacity of the background
 * @param disp pointer to a display
 * @param opa opacity (0..255)
 */
void lv_disp_set_bg_opa(lv_disp_t * disp, lv_opa_t opa)
{
    if(!disp) disp = lv_disp_get_default();
    if(!disp) {
        LV_LOG_WARN("no display registered");
        return;
    }

    disp->bg_opa = opa;

    lv_area_t a;
    lv_area_set(&a, 0, 0, lv_disp_get_hor_res(disp) - 1, lv_disp_get_ver_res(disp) - 1);
    _lv_inv_area(disp, &a);
}

#if LV_USE_ANIMATION

/**
 * Switch screen with animation
 * @param scr pointer to the new screen to load
 * @param anim_type type of the animation from `lv_scr_load_anim_t`. E.g.  `LV_SCR_LOAD_ANIM_MOVE_LEFT`
 * @param time time of the animation
 * @param delay delay before the transition
 * @param auto_del true: automatically delete the old screen
 */
void lv_scr_load_anim(lv_obj_t * new_scr, lv_scr_load_anim_t anim_type, uint32_t time, uint32_t delay, bool auto_del)
{
    lv_disp_t * d = lv_obj_get_disp(new_scr);
    lv_obj_t * act_scr = lv_scr_act();


    if(d->del_prev && act_scr != d->scr_to_load) {
        lv_obj_del(act_scr);
        lv_disp_load_scr(d->scr_to_load);
        lv_anim_del(d->scr_to_load, NULL);
        lv_obj_set_pos(d->scr_to_load, 0, 0);
        lv_style_remove_prop(lv_obj_get_local_style(d->scr_to_load, LV_OBJ_PART_MAIN), LV_STYLE_OPA_SCALE);

        act_scr = d->scr_to_load;
    }

    d->scr_to_load = new_scr;

    if(d->prev_scr && d->del_prev) {
        lv_obj_del(d->prev_scr);
        d->prev_scr = NULL;
    }

    d->del_prev = auto_del;

    /*Be sure there is no other animation on the screens*/
    lv_anim_del(new_scr, NULL);
    lv_anim_del(lv_scr_act(), NULL);

    /*Be sure both screens are in a normal position*/
    lv_obj_set_pos(new_scr, 0, 0);
    lv_obj_set_pos(lv_scr_act(), 0, 0);
    lv_style_remove_prop(lv_obj_get_local_style(new_scr, LV_PART_MAIN, LV_STATE_DEFAULT), LV_STYLE_OPA);
    lv_style_remove_prop(lv_obj_get_local_style(lv_scr_act(), LV_PART_MAIN, LV_STATE_DEFAULT), LV_STYLE_OPA);

    lv_anim_t a_new;
    lv_anim_init(&a_new);
    lv_anim_set_var(&a_new, new_scr);
    lv_anim_set_start_cb(&a_new, scr_load_anim_start);
    lv_anim_set_ready_cb(&a_new, scr_anim_ready);
    lv_anim_set_time(&a_new, time);
    lv_anim_set_delay(&a_new, delay);

    lv_anim_t a_old;
    lv_anim_init(&a_old);
    lv_anim_set_var(&a_old, d->act_scr);
    lv_anim_set_time(&a_old, time);
    lv_anim_set_delay(&a_old, delay);

    switch(anim_type) {
        case LV_SCR_LOAD_ANIM_NONE:
            /* Create a dummy animation to apply the delay*/
            lv_anim_set_exec_cb(&a_new, (lv_anim_exec_xcb_t) lv_obj_set_x);
            lv_anim_set_values(&a_new, 0, 0);
            break;
        case LV_SCR_LOAD_ANIM_OVER_LEFT:
            lv_anim_set_exec_cb(&a_new, (lv_anim_exec_xcb_t) lv_obj_set_x);
            lv_anim_set_values(&a_new, lv_disp_get_hor_res(d), 0);
            break;
        case LV_SCR_LOAD_ANIM_OVER_RIGHT:
            lv_anim_set_exec_cb(&a_new, (lv_anim_exec_xcb_t) lv_obj_set_x);
            lv_anim_set_values(&a_new, -lv_disp_get_hor_res(d), 0);
            break;
        case LV_SCR_LOAD_ANIM_OVER_TOP:
            lv_anim_set_exec_cb(&a_new, (lv_anim_exec_xcb_t) lv_obj_set_y);
            lv_anim_set_values(&a_new, lv_disp_get_ver_res(d), 0);
            break;
        case LV_SCR_LOAD_ANIM_OVER_BOTTOM:
            lv_anim_set_exec_cb(&a_new, (lv_anim_exec_xcb_t) lv_obj_set_y);
            lv_anim_set_values(&a_new, -lv_disp_get_ver_res(d), 0);
            break;
        case LV_SCR_LOAD_ANIM_MOVE_LEFT:
            lv_anim_set_exec_cb(&a_new, (lv_anim_exec_xcb_t) lv_obj_set_x);
            lv_anim_set_values(&a_new, lv_disp_get_hor_res(d), 0);

            lv_anim_set_exec_cb(&a_old, (lv_anim_exec_xcb_t) lv_obj_set_x);
            lv_anim_set_values(&a_old, 0, -lv_disp_get_hor_res(d));
            break;
        case LV_SCR_LOAD_ANIM_MOVE_RIGHT:
            lv_anim_set_exec_cb(&a_new, (lv_anim_exec_xcb_t) lv_obj_set_x);
            lv_anim_set_values(&a_new, -lv_disp_get_hor_res(d), 0);

            lv_anim_set_exec_cb(&a_old, (lv_anim_exec_xcb_t) lv_obj_set_x);
            lv_anim_set_values(&a_old, 0, lv_disp_get_hor_res(d));
            break;
        case LV_SCR_LOAD_ANIM_MOVE_TOP:
            lv_anim_set_exec_cb(&a_new, (lv_anim_exec_xcb_t) lv_obj_set_y);
            lv_anim_set_values(&a_new, lv_disp_get_ver_res(d), 0);

            lv_anim_set_exec_cb(&a_old, (lv_anim_exec_xcb_t) lv_obj_set_y);
            lv_anim_set_values(&a_old, 0, -lv_disp_get_ver_res(d));
            break;
        case LV_SCR_LOAD_ANIM_MOVE_BOTTOM:
            lv_anim_set_exec_cb(&a_new, (lv_anim_exec_xcb_t) lv_obj_set_y);
            lv_anim_set_values(&a_new, -lv_disp_get_ver_res(d), 0);

            lv_anim_set_exec_cb(&a_old, (lv_anim_exec_xcb_t) lv_obj_set_y);
            lv_anim_set_values(&a_old, 0, lv_disp_get_ver_res(d));
            break;

        case LV_SCR_LOAD_ANIM_FADE_ON:
            lv_anim_set_exec_cb(&a_new, (lv_anim_exec_xcb_t) opa_scale_anim);
            lv_anim_set_values(&a_new, LV_OPA_TRANSP, LV_OPA_COVER);
            break;
    }

    lv_anim_start(&a_new);
    lv_anim_start(&a_old);
}

#endif

/**
 * Get elapsed time since last user activity on a display (e.g. click)
 * @param disp pointer to an display (NULL to get the overall smallest inactivity)
 * @return elapsed ticks (milliseconds) since the last activity
 */
uint32_t lv_disp_get_inactive_time(const lv_disp_t * disp)
{
    if(disp) return lv_tick_elaps(disp->last_activity_time);

    lv_disp_t * d;
    uint32_t t = UINT32_MAX;
    d          = lv_disp_get_next(NULL);
    while(d) {
        uint32_t elaps = lv_tick_elaps(d->last_activity_time);
        t = LV_MATH_MIN(t, elaps);
        d = lv_disp_get_next(d);
    }

    return t;
}

/**
 * Manually trigger an activity on a display
 * @param disp pointer to an display (NULL to use the default display)
 */
void lv_disp_trig_activity(lv_disp_t * disp)
{
    if(!disp) disp = lv_disp_get_default();
    if(!disp) {
        LV_LOG_WARN("lv_disp_trig_activity: no display registered");
        return;
    }

    disp->last_activity_time = lv_tick_get();
}

/**
 * Clean any CPU cache that is related to the display.
 * @param disp pointer to an display (NULL to use the default display)
 */
void lv_disp_clean_dcache(lv_disp_t * disp)
{
    if(!disp) disp = lv_disp_get_default();
    if(!disp) {
        LV_LOG_WARN("lv_disp_clean_dcache: no display registered");
        return;
    }

    if(disp->driver.clean_dcache_cb)
        disp->driver.clean_dcache_cb(&disp->driver);
}

/**
 * Get a pointer to the screen refresher task to
 * modify its parameters with `lv_task_...` functions.
 * @param disp pointer to a display
 * @return pointer to the display refresher task. (NULL on error)
 */
lv_timer_t * _lv_disp_get_refr_task(lv_disp_t * disp)
{
    if(!disp) disp = lv_disp_get_default();
    if(!disp) {
        LV_LOG_WARN("lv_disp_get_refr_task: no display registered");
        return NULL;
    }

    return disp->refr_task;
}

/**********************
 *   STATIC FUNCTIONS
 **********************/

#if LV_USE_ANIMATION
static void scr_load_anim_start(lv_anim_t * a)
{
    lv_disp_t * d = lv_obj_get_disp(a->var);
    d->prev_scr = lv_scr_act();

    lv_disp_load_scr(a->var);
}

static void opa_scale_anim(lv_obj_t * obj, lv_anim_value_t v)
{
//    lv_obj_set_style_bg_color(obj, LV_PART_MAIN, LV_STATE_DEFAULT, v);
}

static void scr_anim_ready(lv_anim_t * a)
{
    lv_disp_t * d = lv_obj_get_disp(a->var);

    if(d->prev_scr && d->del_prev) lv_obj_del(d->prev_scr);
    d->prev_scr = NULL;
<<<<<<< HEAD
    lv_style_remove_prop(lv_obj_get_local_style(a->var, LV_PART_MAIN, LV_STATE_DEFAULT), LV_STYLE_OPA);
=======
    d->scr_to_load = NULL;
    lv_style_remove_prop(lv_obj_get_local_style(a->var, LV_OBJ_PART_MAIN), LV_STYLE_OPA_SCALE);
>>>>>>> 20d56ee6
}
#endif<|MERGE_RESOLUTION|>--- conflicted
+++ resolved
@@ -397,11 +397,7 @@
 
     if(d->prev_scr && d->del_prev) lv_obj_del(d->prev_scr);
     d->prev_scr = NULL;
-<<<<<<< HEAD
+    d->scr_to_load = NULL;
     lv_style_remove_prop(lv_obj_get_local_style(a->var, LV_PART_MAIN, LV_STATE_DEFAULT), LV_STYLE_OPA);
-=======
-    d->scr_to_load = NULL;
-    lv_style_remove_prop(lv_obj_get_local_style(a->var, LV_OBJ_PART_MAIN), LV_STYLE_OPA_SCALE);
->>>>>>> 20d56ee6
 }
 #endif