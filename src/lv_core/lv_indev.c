--- conflicted
+++ resolved
@@ -1,5 +1,5 @@
 /**
- * @file lv_indev_proc.c
+ * @file lv_indev.c
  *
  */
 
@@ -401,30 +401,21 @@
         i->proc.pr_timestamp = lv_tick_get();
 
         /*Simulate a press on the object if ENTER was pressed*/
-<<<<<<< HEAD
         if(data->key == LV_KEY_ENTER) {
-=======
-        if(data->key == LV_GROUP_KEY_ENTER) {
             /*Send the ENTER as a normal KEY*/
-            lv_group_send_data(g, LV_GROUP_KEY_ENTER);
-
->>>>>>> 8976b118
+            lv_group_send_data(g, LV_KEY_ENTER);
+
             focused->signal_cb(focused, LV_SIGNAL_PRESSED, NULL);
             if(i->proc.reset_query) return; /*The object might be deleted*/
             lv_event_send(focused, LV_EVENT_PRESSED, NULL);
             if(i->proc.reset_query) return;     /*The object might be deleted*/
         }
-        else if(data->key == LV_GROUP_KEY_ESC) {
+        else if(data->key == LV_KEY_ESC) {
             /*Send the ESC as a normal KEY*/
-            lv_group_send_data(g, LV_GROUP_KEY_ESC);
-
-<<<<<<< HEAD
-            /*Send the ENTER as a normal KEY*/
-            lv_group_send_data(g, LV_KEY_ENTER);
-=======
+            lv_group_send_data(g, LV_KEY_ESC);
+
             lv_event_send(focused, LV_EVENT_CANCEL, NULL);
             if(i->proc.reset_query) return;     /*The object might be deleted*/
->>>>>>> 8976b118
         }
         /*Move the focus on NEXT*/
         else if(data->key == LV_KEY_NEXT) {
