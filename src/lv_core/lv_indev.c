/**
 * @file lv_indev.c
 *
 */

/*********************
 *      INCLUDES
 ********************/
#include "lv_indev.h"
#include "lv_disp.h"
#include "lv_obj.h"
#include "lv_indev_scroll.h"
#include "lv_group.h"
#include "lv_refr.h"

#include "../lv_hal/lv_hal_tick.h"
#include "../lv_misc/lv_task.h"
#include "../lv_misc/lv_math.h"

/*********************
 *      DEFINES
 *********************/

#if LV_INDEV_DEF_DRAG_THROW <= 0
    #warning "LV_INDEV_DRAG_THROW must be greater than 0"
#endif

/**********************
 *      TYPEDEFS
 **********************/

/**********************
 *  STATIC PROTOTYPES
 **********************/

static void indev_pointer_proc(lv_indev_t * i, lv_indev_data_t * data);
static void indev_keypad_proc(lv_indev_t * i, lv_indev_data_t * data);
static void indev_encoder_proc(lv_indev_t * i, lv_indev_data_t * data);
static void indev_button_proc(lv_indev_t * i, lv_indev_data_t * data);
static void indev_proc_press(lv_indev_proc_t * proc);
static void indev_proc_release(lv_indev_proc_t * proc);
static void indev_proc_reset_query_handler(lv_indev_t * indev);
static void indev_click_focus(lv_indev_proc_t * proc);
static void indev_gesture(lv_indev_proc_t * proc);
static bool indev_reset_check(lv_indev_proc_t * proc);

/**********************
 *  STATIC VARIABLES
 **********************/
static lv_indev_t * indev_act;
static lv_obj_t * indev_obj_act = NULL;

/**********************
 *      MACROS
 **********************/

/**********************
 *   GLOBAL FUNCTIONS
 **********************/

/**
 * Initialize the display input device subsystem
 */
void _lv_indev_init(void)
{
    lv_indev_reset(NULL, NULL); /*Reset all input devices*/
}

/**
 * Called periodically to read the input devices
 * @param param pointer to and input device to read
 */
void _lv_indev_read_task(lv_task_t * task)
{
    LV_LOG_TRACE("indev read task started");

    lv_indev_data_t data;

    indev_act = task->user_data;

    /*Read and process all indevs*/
    if(indev_act->driver.disp == NULL) return; /*Not assigned to any displays*/

    /*Handle reset query before processing the point*/
    indev_proc_reset_query_handler(indev_act);

    if(indev_act->proc.disabled) return;
    bool more_to_read;
    do {
        /*Read the data*/
        more_to_read = _lv_indev_read(indev_act, &data);

        /*The active object might deleted even in the read function*/
        indev_proc_reset_query_handler(indev_act);
        indev_obj_act = NULL;

        indev_act->proc.state = data.state;

        /*Save the last activity time*/
        if(indev_act->proc.state == LV_INDEV_STATE_PR) {
            indev_act->driver.disp->last_activity_time = lv_tick_get();
        }
        else if(indev_act->driver.type == LV_INDEV_TYPE_ENCODER && data.enc_diff) {
            indev_act->driver.disp->last_activity_time = lv_tick_get();
        }

        if(indev_act->driver.type == LV_INDEV_TYPE_POINTER) {
            indev_pointer_proc(indev_act, &data);
        }
        else if(indev_act->driver.type == LV_INDEV_TYPE_KEYPAD) {
            indev_keypad_proc(indev_act, &data);
        }
        else if(indev_act->driver.type == LV_INDEV_TYPE_ENCODER) {
            indev_encoder_proc(indev_act, &data);
        }
        else if(indev_act->driver.type == LV_INDEV_TYPE_BUTTON) {
            indev_button_proc(indev_act, &data);
        }
        /*Handle reset query if it happened in during processing*/
        indev_proc_reset_query_handler(indev_act);
    } while(more_to_read);

    /*End of indev processing, so no act indev*/
    indev_act     = NULL;
    indev_obj_act = NULL;

    LV_LOG_TRACE("indev read task finished");
}

/**
 * Get the currently processed input device. Can be used in action functions too.
 * @return pointer to the currently processed input device or NULL if no input device processing
 * right now
 */
lv_indev_t * lv_indev_get_act(void)
{
    return indev_act;
}

/**
 * Get the type of an input device
 * @param indev pointer to an input device
 * @return the type of the input device from `lv_hal_indev_type_t` (`LV_INDEV_TYPE_...`)
 */
lv_indev_type_t lv_indev_get_type(const lv_indev_t * indev)
{
    if(indev == NULL) return LV_INDEV_TYPE_NONE;

    return indev->driver.type;
}

/**
 * Reset one or all input devices
 * @param indev pointer to an input device to reset or NULL to reset all of them
 * @param obj pointer to an object which triggers the reset.
 */
void lv_indev_reset(lv_indev_t * indev, lv_obj_t * obj)
{
    if(indev) {
        indev->proc.reset_query = 1;
        if(indev_act == indev) indev_obj_act = NULL;
        if(obj == NULL || indev->proc.types.pointer.last_pressed == obj) {
            indev->proc.types.pointer.last_pressed = NULL;
        }
    }
    else {
        lv_indev_t * i = lv_indev_get_next(NULL);
        while(i) {
            i->proc.reset_query = 1;
            if(indev_act == i) indev_obj_act = NULL;
            if(obj == NULL || i->proc.types.pointer.last_pressed == obj) {
                i->proc.types.pointer.last_pressed = NULL;
            }
            i = lv_indev_get_next(i);
        }
    }
}

/**
 * Reset the long press state of an input device
 * @param indev pointer to an input device
 */
void lv_indev_reset_long_press(lv_indev_t * indev)
{
    indev->proc.long_pr_sent         = 0;
    indev->proc.longpr_rep_timestamp = lv_tick_get();
    indev->proc.pr_timestamp         = lv_tick_get();
}

/**
 * Enable or disable an input devices
 * @param indev pointer to an input device
 * @param en true: enable; false: disable
 */
void lv_indev_enable(lv_indev_t * indev, bool en)
{
    if(!indev) return;

    indev->proc.disabled = en ? 0 : 1;
}

/**
 * Set a cursor for a pointer input device (for LV_INPUT_TYPE_POINTER and LV_INPUT_TYPE_BUTTON)
 * @param indev pointer to an input device
 * @param cur_obj pointer to an object to be used as cursor
 */
void lv_indev_set_cursor(lv_indev_t * indev, lv_obj_t * cur_obj)
{
    if(indev->driver.type != LV_INDEV_TYPE_POINTER) return;

    indev->cursor = cur_obj;
    lv_obj_set_parent(indev->cursor, lv_disp_get_layer_sys(indev->driver.disp));
    lv_obj_set_pos(indev->cursor, indev->proc.types.pointer.act_point.x, indev->proc.types.pointer.act_point.y);
    lv_obj_clear_flag(indev->cursor, LV_OBJ_FLAG_CLICKABLE);
}

#if LV_USE_GROUP
/**
 * Set a destination group for a keypad input device (for LV_INDEV_TYPE_KEYPAD)
 * @param indev pointer to an input device
 * @param group point to a group
 */
void lv_indev_set_group(lv_indev_t * indev, lv_group_t * group)
{
    if(indev->driver.type == LV_INDEV_TYPE_KEYPAD || indev->driver.type == LV_INDEV_TYPE_ENCODER) {
        indev->group = group;
    }
}
#endif

/**
 * Set the an array of points for LV_INDEV_TYPE_BUTTON.
 * These points will be assigned to the buttons to press a specific point on the screen
 * @param indev pointer to an input device
 * @param group point to a group
 */
void lv_indev_set_button_points(lv_indev_t * indev, const lv_point_t points[])
{
    if(indev->driver.type == LV_INDEV_TYPE_BUTTON) {
        indev->btn_points = points;
    }
}

/**
 * Get the last point of an input device (for LV_INDEV_TYPE_POINTER and LV_INDEV_TYPE_BUTTON)
 * @param indev pointer to an input device
 * @param point pointer to a point to store the result
 */
void lv_indev_get_point(const lv_indev_t * indev, lv_point_t * point)
{
    if(indev == NULL) {
        point->x = 0;
        point->y = 0;
        return;
    }
    if(indev->driver.type != LV_INDEV_TYPE_POINTER && indev->driver.type != LV_INDEV_TYPE_BUTTON) {
        point->x = -1;
        point->y = -1;
    }
    else {
        point->x = indev->proc.types.pointer.act_point.x;
        point->y = indev->proc.types.pointer.act_point.y;
    }
}

/**
* Get the current gesture direct
* @param indev pointer to an input device
* @return current gesture direct
*/
lv_gesture_dir_t lv_indev_get_gesture_dir(const lv_indev_t * indev)
{
    return indev->proc.types.pointer.gesture_dir;
}

/**
 * Get the last pressed key of an input device (for LV_INDEV_TYPE_KEYPAD)
 * @param indev pointer to an input device
 * @return the last pressed key (0 on error)
 */
uint32_t lv_indev_get_key(const lv_indev_t * indev)
{
    if(indev->driver.type != LV_INDEV_TYPE_KEYPAD)
        return 0;
    else
        return indev->proc.types.keypad.last_key;
}

/**
 * Check the current scroll direction of an input device (for LV_INDEV_TYPE_POINTER and
 * LV_INDEV_TYPE_BUTTON)
 * @param indev pointer to an input device
 * @return LV_SCROLL_DIR_NONE: no scrolling now
 *         LV_SCROLL_DIR_HOR/VER
 */
lv_scroll_dir_t lv_indev_get_scroll_dir(const lv_indev_t * indev)
{
    if(indev == NULL) return false;
    if(indev->driver.type != LV_INDEV_TYPE_POINTER && indev->driver.type != LV_INDEV_TYPE_BUTTON) return false;
    return indev->proc.types.pointer.scroll_dir;
}
/**
 * Get the currently scrolled object (for LV_INDEV_TYPE_POINTER and
 * LV_INDEV_TYPE_BUTTON)
 * @param indev pointer to an input device
 * @return pointer to the currently scrolled object or NULL if no scrolling by this indev
 */
lv_obj_t * lv_indev_get_scroll_obj(const lv_indev_t * indev)
{
    if(indev == NULL) return NULL;
    if(indev->driver.type != LV_INDEV_TYPE_POINTER && indev->driver.type != LV_INDEV_TYPE_BUTTON) return NULL;
    return indev->proc.types.pointer.scroll_obj;
}

/**
 * Get the movement vector of an input device (for LV_INDEV_TYPE_POINTER and
 * LV_INDEV_TYPE_BUTTON)
 * @param indev pointer to an input device
 * @param point pointer to a point to store the types.pointer.vector
 */
void lv_indev_get_vect(const lv_indev_t * indev, lv_point_t * point)
{
    if(indev == NULL) {
        point->x = 0;
        point->y = 0;
        return;
    }

    if(indev->driver.type != LV_INDEV_TYPE_POINTER && indev->driver.type != LV_INDEV_TYPE_BUTTON) {
        point->x = 0;
        point->y = 0;
    }
    else {
        point->x = indev->proc.types.pointer.vect.x;
        point->y = indev->proc.types.pointer.vect.y;
    }
}

/**
 * Do nothing until the next release
 * @param indev pointer to an input device
 */
void lv_indev_wait_release(lv_indev_t * indev)
{
    if(indev == NULL)return;
    indev->proc.wait_until_release = 1;
}

/**
 * Gets a pointer to the currently active object in the currently processed input device.
 * @return pointer to currently active object or NULL if no active object
 */
lv_obj_t * lv_indev_get_obj_act(void)
{
    return indev_obj_act;
}

/**
 * Get a pointer to the indev read task to
 * modify its parameters with `lv_task_...` functions.
 * @param indev pointer to an input device
 * @return pointer to the indev read refresher task. (NULL on error)
 */
lv_task_t * lv_indev_get_read_task(lv_disp_t * indev)
{
    if(!indev) {
        LV_LOG_WARN("lv_indev_get_read_task: indev was NULL");
        return NULL;
    }

    return indev->refr_task;
}

/**********************
 *   STATIC FUNCTIONS
 **********************/

/**
 * Process a new point from LV_INDEV_TYPE_POINTER input device
 * @param i pointer to an input device
 * @param data pointer to the data read from the input device
 */
static void indev_pointer_proc(lv_indev_t * i, lv_indev_data_t * data)
{
    /*Move the cursor if set and moved*/
    if(i->cursor != NULL &&
       (i->proc.types.pointer.last_point.x != data->point.x || i->proc.types.pointer.last_point.y != data->point.y)) {
        lv_obj_set_pos(i->cursor, data->point.x, data->point.y);
    }

    i->proc.types.pointer.act_point.x = data->point.x;
    i->proc.types.pointer.act_point.y = data->point.y;

    if(i->proc.state == LV_INDEV_STATE_PR) {
        indev_proc_press(&i->proc);
    }
    else {
        indev_proc_release(&i->proc);
    }

    i->proc.types.pointer.last_point.x = i->proc.types.pointer.act_point.x;
    i->proc.types.pointer.last_point.y = i->proc.types.pointer.act_point.y;
}

/**
 * Process a new point from LV_INDEV_TYPE_KEYPAD input device
 * @param i pointer to an input device
 * @param data pointer to the data read from the input device
 */
static void indev_keypad_proc(lv_indev_t * i, lv_indev_data_t * data)
{
#if LV_USE_GROUP
    if(data->state == LV_INDEV_STATE_PR && i->proc.wait_until_release) return;

    if(i->proc.wait_until_release) {
        i->proc.wait_until_release      = 0;
        i->proc.pr_timestamp            = 0;
        i->proc.long_pr_sent            = 0;
        i->proc.types.keypad.last_state = LV_INDEV_STATE_REL; /*To skip the processing of release*/
    }

    lv_group_t * g = i->group;
    if(g == NULL) return;

    indev_obj_act = lv_group_get_focused(g);
    if(indev_obj_act == NULL) return;

    /*Save the last key to compare it with the current latter on RELEASE*/
    uint32_t prev_key = i->proc.types.keypad.last_key;

    /* Save the last key.
     * It must be done here else `lv_indev_get_key` will return the last key in events and signals*/
    i->proc.types.keypad.last_key = data->key;

    /* Save the previous state so we can detect state changes below and also set the last state now
     * so if any signal/event handler on the way returns `LV_RES_INV` the last state is remembered
     * for the next time*/
    uint32_t prev_state             = i->proc.types.keypad.last_state;
    i->proc.types.keypad.last_state = data->state;

    /*Key press happened*/
    if(data->state == LV_INDEV_STATE_PR && prev_state == LV_INDEV_STATE_REL) {
        i->proc.pr_timestamp = lv_tick_get();

        /*Simulate a press on the object if ENTER was pressed*/
        if(data->key == LV_KEY_ENTER) {
            /*Send the ENTER as a normal KEY*/
            lv_group_send_data(g, LV_KEY_ENTER);

            indev_obj_act->signal_cb(indev_obj_act, LV_SIGNAL_PRESSED, NULL);
            if(indev_reset_check(&i->proc)) return;
            lv_event_send(indev_obj_act, LV_EVENT_PRESSED, NULL);
            if(indev_reset_check(&i->proc)) return;
        }
        else if(data->key == LV_KEY_ESC) {
            /*Send the ESC as a normal KEY*/
            lv_group_send_data(g, LV_KEY_ESC);

            lv_event_send(indev_obj_act, LV_EVENT_CANCEL, NULL);
            if(indev_reset_check(&i->proc)) return;
        }
        /*Move the focus on NEXT*/
        else if(data->key == LV_KEY_NEXT) {
            lv_group_set_editing(g, false); /*Editing is not used by KEYPAD is be sure it is disabled*/
            lv_group_focus_next(g);
            if(indev_reset_check(&i->proc)) return;
        }
        /*Move the focus on PREV*/
        else if(data->key == LV_KEY_PREV) {
            lv_group_set_editing(g, false); /*Editing is not used by KEYPAD is be sure it is disabled*/
            lv_group_focus_prev(g);
            if(indev_reset_check(&i->proc)) return;
        }
        /*Just send other keys to the object (e.g. 'A' or `LV_GROUP_KEY_RIGHT`)*/
        else {
            lv_group_send_data(g, data->key);
        }
    }
    /*Pressing*/
    else if(data->state == LV_INDEV_STATE_PR && prev_state == LV_INDEV_STATE_PR) {

        if(data->key == LV_KEY_ENTER) {
            indev_obj_act->signal_cb(indev_obj_act, LV_SIGNAL_PRESSING, NULL);
            if(indev_reset_check(&i->proc)) return;
            lv_event_send(indev_obj_act, LV_EVENT_PRESSING, NULL);
            if(indev_reset_check(&i->proc)) return;
        }

        /*Long press time has elapsed?*/
        if(i->proc.long_pr_sent == 0 && lv_tick_elaps(i->proc.pr_timestamp) > i->driver.long_press_time) {
            i->proc.long_pr_sent = 1;
            if(data->key == LV_KEY_ENTER) {
                i->proc.longpr_rep_timestamp = lv_tick_get();
                indev_obj_act->signal_cb(indev_obj_act, LV_SIGNAL_LONG_PRESS, NULL);
                if(indev_reset_check(&i->proc)) return;
                lv_event_send(indev_obj_act, LV_EVENT_LONG_PRESSED, NULL);
                if(indev_reset_check(&i->proc)) return;
            }
        }
        /*Long press repeated time has elapsed?*/
        else if(i->proc.long_pr_sent != 0 &&
                lv_tick_elaps(i->proc.longpr_rep_timestamp) > i->driver.long_press_rep_time) {

            i->proc.longpr_rep_timestamp = lv_tick_get();

            /*Send LONG_PRESS_REP on ENTER*/
            if(data->key == LV_KEY_ENTER) {
                indev_obj_act->signal_cb(indev_obj_act, LV_SIGNAL_LONG_PRESS_REP, NULL);
                if(indev_reset_check(&i->proc)) return;
                lv_event_send(indev_obj_act, LV_EVENT_LONG_PRESSED_REPEAT, NULL);
                if(indev_reset_check(&i->proc)) return;
            }
            /*Move the focus on NEXT again*/
            else if(data->key == LV_KEY_NEXT) {
                lv_group_set_editing(g, false); /*Editing is not used by KEYPAD is be sure it is disabled*/
                lv_group_focus_next(g);
                if(indev_reset_check(&i->proc)) return;
            }
            /*Move the focus on PREV again*/
            else if(data->key == LV_KEY_PREV) {
                lv_group_set_editing(g, false); /*Editing is not used by KEYPAD is be sure it is disabled*/
                lv_group_focus_prev(g);
                if(indev_reset_check(&i->proc)) return;
            }
            /*Just send other keys again to the object (e.g. 'A' or `LV_GORUP_KEY_RIGHT)*/
            else {
                lv_group_send_data(g, data->key);
                if(indev_reset_check(&i->proc)) return;
            }
        }
    }
    /*Release happened*/
    else if(data->state == LV_INDEV_STATE_REL && prev_state == LV_INDEV_STATE_PR) {
        /*The user might clear the key when it was released. Always release the pressed key*/
        data->key = prev_key;
        if(data->key == LV_KEY_ENTER) {

            indev_obj_act->signal_cb(indev_obj_act, LV_SIGNAL_RELEASED, NULL);
            if(indev_reset_check(&i->proc)) return;

            if(i->proc.long_pr_sent == 0) {
                lv_event_send(indev_obj_act, LV_EVENT_SHORT_CLICKED, NULL);
                if(indev_reset_check(&i->proc)) return;
            }

            lv_event_send(indev_obj_act, LV_EVENT_CLICKED, NULL);
            if(indev_reset_check(&i->proc)) return;

            lv_event_send(indev_obj_act, LV_EVENT_RELEASED, NULL);
            if(indev_reset_check(&i->proc)) return;
        }
        i->proc.pr_timestamp = 0;
        i->proc.long_pr_sent = 0;
    }
    indev_obj_act = NULL;
#else
    (void)data; /*Unused*/
    (void)i;    /*Unused*/
#endif
}

/**
 * Process a new point from LV_INDEV_TYPE_ENCODER input device
 * @param i pointer to an input device
 * @param data pointer to the data read from the input device
 */
static void indev_encoder_proc(lv_indev_t * i, lv_indev_data_t * data)
{
#if LV_USE_GROUP

    if(data->state == LV_INDEV_STATE_PR && i->proc.wait_until_release) return;

    if(i->proc.wait_until_release) {
        i->proc.wait_until_release      = 0;
        i->proc.pr_timestamp            = 0;
        i->proc.long_pr_sent            = 0;
        i->proc.types.keypad.last_state = LV_INDEV_STATE_REL; /*To skip the processing of release*/
    }

    /* Save the last keys before anything else.
     * They need to be already saved if the the function returns for any reason*/
    lv_indev_state_t last_state     = i->proc.types.keypad.last_state;
    i->proc.types.keypad.last_state = data->state;
    i->proc.types.keypad.last_key   = data->key;

    lv_group_t * g = i->group;
    if(g == NULL) return;

    indev_obj_act = lv_group_get_focused(g);
    if(indev_obj_act == NULL) return;

    /*Process the steps they are valid only with released button*/
    if(data->state != LV_INDEV_STATE_REL) {
        data->enc_diff = 0;
    }

    /*Refresh the focused object. It might change due to lv_group_focus_prev/next*/
    indev_obj_act = lv_group_get_focused(g);
    if(indev_obj_act == NULL) return;

    /*Button press happened*/
    if(data->state == LV_INDEV_STATE_PR && last_state == LV_INDEV_STATE_REL) {

        i->proc.pr_timestamp = lv_tick_get();

        if(data->key == LV_KEY_ENTER) {
            bool editable = false;
            indev_obj_act->signal_cb(indev_obj_act, LV_SIGNAL_GET_EDITABLE, &editable);

            if(lv_group_get_editing(g) == true || editable == false) {
                indev_obj_act->signal_cb(indev_obj_act, LV_SIGNAL_PRESSED, NULL);
                if(indev_reset_check(&i->proc)) return;

                lv_event_send(indev_obj_act, LV_EVENT_PRESSED, NULL);
                if(indev_reset_check(&i->proc)) return;
            }
        }
        else if(data->key == LV_KEY_LEFT) {
            /*emulate encoder left*/
            data->enc_diff--;
        }
        else if(data->key == LV_KEY_RIGHT) {
            /*emulate encoder right*/
            data->enc_diff++;
        }
        else if(data->key == LV_KEY_ESC) {
            /*Send the ESC as a normal KEY*/
            lv_group_send_data(g, LV_KEY_ESC);

            lv_event_send(indev_obj_act, LV_EVENT_CANCEL, NULL);
            if(indev_reset_check(&i->proc)) return;
        }
        /*Just send other keys to the object (e.g. 'A' or `LV_GROUP_KEY_RIGHT`)*/
        else {
            lv_group_send_data(g, data->key);
        }
    }
    /*Pressing*/
    else if(data->state == LV_INDEV_STATE_PR && last_state == LV_INDEV_STATE_PR) {
        /* Long press*/
        if(i->proc.long_pr_sent == 0 && lv_tick_elaps(i->proc.pr_timestamp) > i->driver.long_press_time) {

            i->proc.long_pr_sent = 1;
            i->proc.longpr_rep_timestamp = lv_tick_get();

            if(data->key == LV_KEY_ENTER) {
                bool editable = false;
                indev_obj_act->signal_cb(indev_obj_act, LV_SIGNAL_GET_EDITABLE, &editable);

                /*On enter long press toggle edit mode.*/
                if(editable) {
                    /*Don't leave edit mode if there is only one object (nowhere to navigate)*/
                    if(_lv_ll_is_empty(&g->obj_ll) == false) {
                        lv_group_set_editing(g, lv_group_get_editing(g) ? false : true); /*Toggle edit mode on long press*/
                    }
                }
                /*If not editable then just send a long press signal*/
                else {
                    indev_obj_act->signal_cb(indev_obj_act, LV_SIGNAL_LONG_PRESS, NULL);
                    if(indev_reset_check(&i->proc)) return;
                    lv_event_send(indev_obj_act, LV_EVENT_LONG_PRESSED, NULL);
                    if(indev_reset_check(&i->proc)) return;
                }
            }

            i->proc.long_pr_sent = 1;
        }
        /*Long press repeated time has elapsed?*/
        else if(i->proc.long_pr_sent != 0 && lv_tick_elaps(i->proc.longpr_rep_timestamp) > i->driver.long_press_rep_time) {

            i->proc.longpr_rep_timestamp = lv_tick_get();

            if(data->key == LV_KEY_ENTER) {
                indev_obj_act->signal_cb(indev_obj_act, LV_SIGNAL_LONG_PRESS_REP, NULL);
                if(indev_reset_check(&i->proc)) return;
                lv_event_send(indev_obj_act, LV_EVENT_LONG_PRESSED_REPEAT, NULL);
                if(indev_reset_check(&i->proc)) return;
            }
            else if(data->key == LV_KEY_LEFT) {
                /*emulate encoder left*/
                data->enc_diff--;
            }
            else if(data->key == LV_KEY_RIGHT) {
                /*emulate encoder right*/
                data->enc_diff++;
            }
            else {
                lv_group_send_data(g, data->key);
                if(indev_reset_check(&i->proc)) return;
            }

        }

    }
    /*Release happened*/
    else if(data->state == LV_INDEV_STATE_REL && last_state == LV_INDEV_STATE_PR) {

        if(data->key == LV_KEY_ENTER) {
            bool editable = false;
            indev_obj_act->signal_cb(indev_obj_act, LV_SIGNAL_GET_EDITABLE, &editable);

            /*The button was released on a non-editable object. Just send enter*/
            if(editable == false) {
                indev_obj_act->signal_cb(indev_obj_act, LV_SIGNAL_RELEASED, NULL);
                if(indev_reset_check(&i->proc)) return;

                if(i->proc.long_pr_sent == 0) lv_event_send(indev_obj_act, LV_EVENT_SHORT_CLICKED, NULL);
                if(indev_reset_check(&i->proc)) return;

                lv_event_send(indev_obj_act, LV_EVENT_CLICKED, NULL);
                if(indev_reset_check(&i->proc)) return;

                lv_event_send(indev_obj_act, LV_EVENT_RELEASED, NULL);
                if(indev_reset_check(&i->proc)) return;
            }
            /*An object is being edited and the button is released. */
            else if(g->editing) {
                /*Ignore long pressed enter release because it comes from mode switch*/
                if(!i->proc.long_pr_sent || _lv_ll_is_empty(&g->obj_ll)) {
                    indev_obj_act->signal_cb(indev_obj_act, LV_SIGNAL_RELEASED, NULL);
                    if(indev_reset_check(&i->proc)) return;

                    lv_event_send(indev_obj_act, LV_EVENT_SHORT_CLICKED, NULL);
                    if(indev_reset_check(&i->proc)) return;

                    lv_event_send(indev_obj_act, LV_EVENT_CLICKED, NULL);
                    if(indev_reset_check(&i->proc)) return;

                    lv_event_send(indev_obj_act, LV_EVENT_RELEASED, NULL);
                    if(indev_reset_check(&i->proc)) return;

                    lv_group_send_data(g, LV_KEY_ENTER);
                }
            }
            /*If the focused object is editable and now in navigate mode then on enter switch edit
               mode*/
            else if(editable && !g->editing && !i->proc.long_pr_sent) {
                lv_group_set_editing(g, true); /*Set edit mode*/
            }
        }

        i->proc.pr_timestamp = 0;
        i->proc.long_pr_sent = 0;
    }
    indev_obj_act = NULL;

    /*if encoder steps or simulated steps via left/right keys*/
    if(data->enc_diff != 0) {
        /*In edit mode send LEFT/RIGHT keys*/
        if(lv_group_get_editing(g)) {
            int32_t s;
            if(data->enc_diff < 0) {
                for(s = 0; s < -data->enc_diff; s++) lv_group_send_data(g, LV_KEY_LEFT);
            }
            else if(data->enc_diff > 0) {
                for(s = 0; s < data->enc_diff; s++) lv_group_send_data(g, LV_KEY_RIGHT);
            }
        }
        /*In navigate mode focus on the next/prev objects*/
        else {
            int32_t s;
            if(data->enc_diff < 0) {
                for(s = 0; s < -data->enc_diff; s++) lv_group_focus_prev(g);
            }
            else if(data->enc_diff > 0) {
                for(s = 0; s < data->enc_diff; s++) lv_group_focus_next(g);
            }
        }
    }

#else
    (void)data; /*Unused*/
    (void)i;    /*Unused*/
#endif
}

/**
 * Process new points from a input device. indev->state.pressed has to be set
 * @param indev pointer to an input device state
 * @param x x coordinate of the next point
 * @param y y coordinate of the next point
 */
static void indev_button_proc(lv_indev_t * i, lv_indev_data_t * data)
{
    /* Die gracefully if i->btn_points is NULL */
    if(i->btn_points == NULL) {
        LV_LOG_WARN("indev_button_proc: btn_points was  NULL");
        return;
    }

    i->proc.types.pointer.act_point.x = i->btn_points[data->btn_id].x;
    i->proc.types.pointer.act_point.y = i->btn_points[data->btn_id].y;

    /*Still the same point is pressed*/
    if(i->proc.types.pointer.last_point.x == i->proc.types.pointer.act_point.x &&
       i->proc.types.pointer.last_point.y == i->proc.types.pointer.act_point.y && data->state == LV_INDEV_STATE_PR) {
        indev_proc_press(&i->proc);
    }
    else {
        /*If a new point comes always make a release*/
        indev_proc_release(&i->proc);
    }

    i->proc.types.pointer.last_point.x = i->proc.types.pointer.act_point.x;
    i->proc.types.pointer.last_point.y = i->proc.types.pointer.act_point.y;
}

/**
 * Process the pressed state of LV_INDEV_TYPE_POINER input devices
 * @param indev pointer to an input device 'proc'
 * @return LV_RES_OK: no indev reset required; LV_RES_INV: indev reset is required
 */
static void indev_proc_press(lv_indev_proc_t * proc)
{
    indev_obj_act = proc->types.pointer.act_obj;

    if(proc->wait_until_release != 0) return;

    lv_disp_t * disp = indev_act->driver.disp;
    bool new_obj_searched = false;

    /*If there is no last object then search*/
    if(indev_obj_act == NULL) {
        indev_obj_act = lv_indev_search_obj(lv_disp_get_layer_sys(disp), &proc->types.pointer.act_point);
        if(indev_obj_act == NULL) indev_obj_act = lv_indev_search_obj(lv_disp_get_layer_top(disp),
                                                                          &proc->types.pointer.act_point);
        if(indev_obj_act == NULL) indev_obj_act = lv_indev_search_obj(lv_disp_get_scr_act(disp),
                                                                          &proc->types.pointer.act_point);
        new_obj_searched = true;
    }
    /*If there is last object but it is not scrolled and not protected also search*/
    else if(proc->types.pointer.scroll_obj == NULL &&
            lv_obj_has_flag(indev_obj_act, LV_OBJ_FLAG_PRESS_LOCK) == false) {
        indev_obj_act = lv_indev_search_obj(lv_disp_get_layer_sys(disp), &proc->types.pointer.act_point);
        if(indev_obj_act == NULL) indev_obj_act = lv_indev_search_obj(lv_disp_get_layer_top(disp),
                                                                          &proc->types.pointer.act_point);
        if(indev_obj_act == NULL) indev_obj_act = lv_indev_search_obj(lv_disp_get_scr_act(disp),
                                                                          &proc->types.pointer.act_point);
        new_obj_searched = true;
    }

    /*The last object might have scroll throw. Stop it manually*/
    if(new_obj_searched && proc->types.pointer.last_obj) {
        proc->types.pointer.scroll_throw_vect.x = 0;
        proc->types.pointer.scroll_throw_vect.y = 0;
        _lv_scroll_throw_handler(proc);
        if(indev_reset_check(proc)) return;
    }

<<<<<<< HEAD
    /*Do not use disabled objects*/
    if(indev_obj_act && (lv_obj_get_state(indev_obj_act) & LV_STATE_DISABLED)) {
        indev_obj_act = proc->types.pointer.act_obj;
    }

=======
>>>>>>> 440c79e4
    /*If a new object was found reset some variables and send a pressed signal*/
    if(indev_obj_act != proc->types.pointer.act_obj) {
        proc->types.pointer.last_point.x = proc->types.pointer.act_point.x;
        proc->types.pointer.last_point.y = proc->types.pointer.act_point.y;

        /*If a new object found the previous was lost, so send a signal*/
        if(proc->types.pointer.act_obj != NULL) {
            /*Save the obj because in special cases `act_obj` can change in the signal function*/
            lv_obj_t * last_obj = proc->types.pointer.act_obj;

            lv_signal_send(last_obj, LV_SIGNAL_PRESS_LOST, indev_act);
            if(indev_reset_check(proc)) return;
            lv_event_send(last_obj, LV_EVENT_PRESS_LOST, NULL);
            if(indev_reset_check(proc)) return;
        }

        proc->types.pointer.act_obj  = indev_obj_act; /*Save the pressed object*/
        proc->types.pointer.last_obj = indev_obj_act;

        if(indev_obj_act != NULL) {
            /* Save the time when the obj pressed to count long press time.*/
            proc->pr_timestamp                 = lv_tick_get();
            proc->long_pr_sent                 = 0;
            proc->types.pointer.scroll_sum.x     = 0;
            proc->types.pointer.scroll_sum.y     = 0;
            proc->types.pointer.scroll_dir = LV_SCROLL_DIR_NONE;
            proc->types.pointer.gesture_sent   = 0;
            proc->types.pointer.gesture_sum.x  = 0;
            proc->types.pointer.gesture_sum.y  = 0;
            proc->types.pointer.vect.x         = 0;
            proc->types.pointer.vect.y         = 0;

            /*Send a signal about the press*/
            lv_signal_send(indev_obj_act, LV_SIGNAL_PRESSED, indev_act);
            if(indev_reset_check(proc)) return;

            lv_event_send(indev_obj_act, LV_EVENT_PRESSED, NULL);
            if(indev_reset_check(proc)) return;

            if(indev_act->proc.wait_until_release) return;

            /*Handle focus*/
            indev_click_focus(&indev_act->proc);
            if(indev_reset_check(proc)) return;

        }
    }

    /*Calculate the vector and apply a low pass filter: new value = 0.5 * old_value + 0.5 * new_value*/
    proc->types.pointer.vect.x = proc->types.pointer.act_point.x - proc->types.pointer.last_point.x;
    proc->types.pointer.vect.y = proc->types.pointer.act_point.y - proc->types.pointer.last_point.y;

    proc->types.pointer.scroll_throw_vect.x = (proc->types.pointer.scroll_throw_vect.x * 4) >> 3;
    proc->types.pointer.scroll_throw_vect.y = (proc->types.pointer.scroll_throw_vect.y * 4) >> 3;

    proc->types.pointer.scroll_throw_vect.x += (proc->types.pointer.vect.x * 4) >> 3;
    proc->types.pointer.scroll_throw_vect.y += (proc->types.pointer.vect.y * 4) >> 3;

    proc->types.pointer.scroll_throw_vect_ori = proc->types.pointer.scroll_throw_vect;

    if(indev_obj_act) {
        lv_signal_send(indev_obj_act, LV_SIGNAL_PRESSING, indev_act);
        if(indev_reset_check(proc)) return;
        lv_event_send(indev_obj_act, LV_EVENT_PRESSING, NULL);
        if(indev_reset_check(proc)) return;

        if(indev_act->proc.wait_until_release) return;

        _lv_scroll_handler(proc);
        if(indev_reset_check(proc)) return;
        indev_gesture(proc);
        if(indev_reset_check(proc)) return;

        /*If there is no scrolling then check for long press time*/
        if(proc->types.pointer.scroll_obj == NULL && proc->long_pr_sent == 0) {
            /*Send a signal about the long press if enough time elapsed*/
            if(lv_tick_elaps(proc->pr_timestamp) > indev_act->driver.long_press_time) {
                lv_signal_send(indev_obj_act, LV_SIGNAL_LONG_PRESS, indev_act);
                if(indev_reset_check(proc)) return;
                lv_event_send(indev_obj_act, LV_EVENT_LONG_PRESSED, NULL);
                if(indev_reset_check(proc)) return;

                /*Mark the signal sending to do not send it again*/
                proc->long_pr_sent = 1;

                /*Save the long press time stamp for the long press repeat handler*/
                proc->longpr_rep_timestamp = lv_tick_get();
            }
        }

        /*Send long press repeated signal*/
        if(proc->types.pointer.scroll_obj == NULL && proc->long_pr_sent == 1) {
            /*Send a signal about the long press repeat if enough time elapsed*/
            if(lv_tick_elaps(proc->longpr_rep_timestamp) > indev_act->driver.long_press_rep_time) {
                lv_signal_send(indev_obj_act, LV_SIGNAL_LONG_PRESS_REP, indev_act);
                if(indev_reset_check(proc)) return;
                lv_event_send(indev_obj_act, LV_EVENT_LONG_PRESSED_REPEAT, NULL);
                if(indev_reset_check(proc)) return;
                proc->longpr_rep_timestamp = lv_tick_get();
            }
        }
    }
}

/**
 * Process the released state of LV_INDEV_TYPE_POINER input devices
 * @param proc pointer to an input device 'proc'
 */
static void indev_proc_release(lv_indev_proc_t * proc)
{
    if(proc->wait_until_release != 0) {
        proc->types.pointer.act_obj  = NULL;
        proc->types.pointer.last_obj = NULL;
        proc->pr_timestamp           = 0;
        proc->longpr_rep_timestamp   = 0;
        proc->wait_until_release     = 0;
    }
    indev_obj_act = proc->types.pointer.act_obj;
    lv_obj_t * scroll_obj = proc->types.pointer.scroll_obj;

    /*Forget the act obj and send a released signal */
    if(indev_obj_act) {

        /*Send CLICK if no scrolling*/
        if(scroll_obj == NULL) {
            if(proc->long_pr_sent == 0) {
                lv_event_send(indev_obj_act, LV_EVENT_SHORT_CLICKED, NULL);
                if(indev_reset_check(proc)) return;
            }

            lv_event_send(indev_obj_act, LV_EVENT_CLICKED, NULL);
            if(indev_reset_check(proc)) return;
        }

        /*Send RELEASE signal and event*/
        lv_signal_send(indev_obj_act, LV_SIGNAL_RELEASED, indev_act);
        if(indev_reset_check(proc)) return;

        lv_event_send(indev_obj_act, LV_EVENT_RELEASED, NULL);
        if(indev_reset_check(proc)) return;

        proc->types.pointer.act_obj = NULL;
        proc->pr_timestamp          = 0;
        proc->longpr_rep_timestamp  = 0;

    }

    /*The reset can be set in the signal function.
     * In case of reset query ignore the remaining parts.*/
    if(scroll_obj) {
        _lv_scroll_throw_handler(proc);
        if(indev_reset_check(proc)) return;
    }
}

/**
 * Process a new point from LV_INDEV_TYPE_BUTTON input device
 * @param i pointer to an input device
 * @param data pointer to the data read from the input device
 * Reset input device if a reset query has been sent to it
 * @param indev pointer to an input device
 */
static void indev_proc_reset_query_handler(lv_indev_t * indev)
{
    if(indev->proc.reset_query) {
        indev->proc.types.pointer.act_obj           = NULL;
        indev->proc.types.pointer.last_obj          = NULL;
        indev->proc.types.pointer.scroll_obj          = NULL;
        indev->proc.long_pr_sent                    = 0;
        indev->proc.pr_timestamp                    = 0;
        indev->proc.longpr_rep_timestamp            = 0;
        indev->proc.types.pointer.scroll_sum.x        = 0;
        indev->proc.types.pointer.scroll_sum.y        = 0;
        indev->proc.types.pointer.scroll_dir = LV_SCROLL_DIR_NONE;
        indev->proc.types.pointer.scroll_throw_vect.x = 0;
        indev->proc.types.pointer.scroll_throw_vect.y = 0;
        indev->proc.types.pointer.gesture_sum.x     = 0;
        indev->proc.types.pointer.gesture_sum.y     = 0;
        indev->proc.reset_query                     = 0;
        indev_obj_act                               = NULL;
    }
}
/**
 * Search the most top, clickable object by a point
 * @param obj pointer to a start object, typically the screen
 * @param point pointer to a point for searching the most top child
 * @return pointer to the found object or NULL if there was no suitable object
 */
lv_obj_t * lv_indev_search_obj(lv_obj_t * obj, lv_point_t * point)
{
    lv_obj_t * found_p = NULL;

    /*If the point is on this object check its children too*/
    if(lv_obj_hit_test(obj, point)) {
        lv_obj_t * i;

        lv_ll_t * ll = _lv_obj_get_child_ll(obj);
        _LV_LL_READ(ll, i) {
            found_p = lv_indev_search_obj(i, point);

            /*If a child was found then break*/
            if(found_p != NULL) {
                break;
            }
        }

        /*If then the children was not ok, and this obj is clickable
         * and it or its parent is not hidden then save this object*/
        if(found_p == NULL && lv_obj_has_flag(obj, LV_OBJ_FLAG_CLICKABLE)) {
            lv_obj_t * hidden_i = obj;
            while(hidden_i != NULL) {
                if(lv_obj_has_flag(obj, LV_OBJ_FLAG_HIDDEN) == true) break;
                hidden_i = lv_obj_get_parent(hidden_i);
            }
            /*No parent found with hidden == true*/
            if(hidden_i == NULL && (lv_obj_get_state(obj, LV_OBJ_PART_MAIN) & LV_STATE_DISABLED) == false) found_p = obj;
        }
    }

    return found_p;
}

/**
 * Handle focus/defocus on click for POINTER input devices
 * @param proc pointer to the state of the indev
 */
static void indev_click_focus(lv_indev_proc_t * proc)
{
    /*Handle click focus*/
    lv_obj_t * obj_to_focus = _lv_obj_get_focused_obj(indev_obj_act);
    if(lv_obj_has_flag(indev_obj_act, LV_OBJ_FLAG_CLICK_FOCUSABLE) &&
       proc->types.pointer.last_pressed != obj_to_focus) {
#if LV_USE_GROUP
        lv_group_t * g_act = lv_obj_get_group(obj_to_focus);
        lv_group_t * g_prev = proc->types.pointer.last_pressed ? lv_obj_get_group(proc->types.pointer.last_pressed) : NULL;

        /*If both the last and act. obj. are in the same group (or no group but it's also the same) */
        if(g_act == g_prev) {
            /*The objects are in a group*/
            if(g_act) {
                lv_group_focus_obj(obj_to_focus);
                if(indev_reset_check(proc)) return;
            }
            /*The object are not in group*/
            else {
                if(proc->types.pointer.last_pressed) {
                    lv_signal_send(proc->types.pointer.last_pressed, LV_SIGNAL_DEFOCUS, NULL);
                    if(indev_reset_check(proc)) return;
                    lv_event_send(proc->types.pointer.last_pressed, LV_EVENT_DEFOCUSED, NULL);
                    if(indev_reset_check(proc)) return;
                }

                lv_signal_send(obj_to_focus, LV_SIGNAL_FOCUS, NULL);
                if(indev_reset_check(proc)) return;
                lv_event_send(obj_to_focus, LV_EVENT_FOCUSED, NULL);
                if(indev_reset_check(proc)) return;
            }
        }
        /*The object are not in the same group (in different group or one in not a group)*/
        else {
            /*If the prev. obj. is not in a group then defocus it.*/
            if(g_prev == NULL && proc->types.pointer.last_pressed) {
                lv_signal_send(proc->types.pointer.last_pressed, LV_SIGNAL_DEFOCUS, NULL);
                if(indev_reset_check(proc)) return;
                lv_event_send(proc->types.pointer.last_pressed, LV_EVENT_DEFOCUSED, NULL);
                if(indev_reset_check(proc)) return;
            }
            /*Focus on a non-group object*/
            else {
                if(proc->types.pointer.last_pressed) {
                    /*If the prev. object also wasn't in a group defocus it*/
                    if(g_prev == NULL) {
                        lv_signal_send(proc->types.pointer.last_pressed, LV_SIGNAL_DEFOCUS, NULL);
                        if(indev_reset_check(proc)) return;
                        lv_event_send(proc->types.pointer.last_pressed, LV_EVENT_DEFOCUSED, NULL);
                        if(indev_reset_check(proc)) return;
                    }
                    /*If the prev. object also was in a group at least "LEAVE" it instead of defocus*/
                    else {
                        lv_signal_send(proc->types.pointer.last_pressed, LV_SIGNAL_LEAVE, NULL);
                        if(indev_reset_check(proc)) return;
                        lv_event_send(proc->types.pointer.last_pressed, LV_EVENT_LEAVE, NULL);
                        if(indev_reset_check(proc)) return;
                    }
                }
            }

            /*Focus to the act. in its group*/
            if(g_act) {
                lv_group_focus_obj(obj_to_focus);
                if(indev_reset_check(proc)) return;
            }
            else {
                lv_signal_send(obj_to_focus, LV_SIGNAL_FOCUS, NULL);
                if(indev_reset_check(proc)) return;
                lv_event_send(obj_to_focus, LV_EVENT_FOCUSED, NULL);
                if(indev_reset_check(proc)) return;
            }
        }
#else
        if(proc->types.pointer.last_pressed) {
            lv_signal_send(proc->types.pointer.last_pressed, LV_SIGNAL_DEFOCUS, NULL);
            if(indev_reset_check(proc)) return;
            lv_event_send(proc->types.pointer.last_pressed, LV_EVENT_DEFOCUSED, NULL);
            if(indev_reset_check(proc)) return;
        }

        lv_signal_send(obj_to_focus, LV_SIGNAL_FOCUS, NULL);
        if(indev_reset_check(proc)) return;
        lv_event_send(obj_to_focus, LV_EVENT_FOCUSED, NULL);
        if(indev_reset_check(proc)) return;
#endif
        proc->types.pointer.last_pressed = obj_to_focus;
    }

}


/**
* Handle the gesture of indev_proc_p->types.pointer.act_obj
* @param indev pointer to a input device state
*/
void indev_gesture(lv_indev_proc_t * proc)
{

    if(proc->types.pointer.scroll_obj) return;
    if(proc->types.pointer.gesture_sent) return;

    lv_obj_t * gesture_obj = proc->types.pointer.act_obj;

    /*If gesture parent is active check recursively the gesture attribute*/
    while(gesture_obj && lv_obj_has_flag(gesture_obj, LV_OBJ_FLAG_GESTURE_BUBBLE)) {
        gesture_obj = lv_obj_get_parent(gesture_obj);
    }

    if(gesture_obj == NULL) return;


    if((LV_MATH_ABS(proc->types.pointer.vect.x) < indev_act->driver.gesture_min_velocity) &&
       (LV_MATH_ABS(proc->types.pointer.vect.y) < indev_act->driver.gesture_min_velocity)) {
        proc->types.pointer.gesture_sum.x = 0;
        proc->types.pointer.gesture_sum.y = 0;
    }

    /*Count the movement by gesture*/
    proc->types.pointer.gesture_sum.x += proc->types.pointer.vect.x;
    proc->types.pointer.gesture_sum.y += proc->types.pointer.vect.y;

    if((LV_MATH_ABS(proc->types.pointer.gesture_sum.x) > indev_act->driver.gesture_limit) ||
       (LV_MATH_ABS(proc->types.pointer.gesture_sum.y) > indev_act->driver.gesture_limit)) {

        proc->types.pointer.gesture_sent = 1;

        if(LV_MATH_ABS(proc->types.pointer.gesture_sum.x) > LV_MATH_ABS(proc->types.pointer.gesture_sum.y)) {
            if(proc->types.pointer.gesture_sum.x > 0)
                proc->types.pointer.gesture_dir = LV_GESTURE_DIR_RIGHT;
            else
                proc->types.pointer.gesture_dir = LV_GESTURE_DIR_LEFT;
        }
        else {
            if(proc->types.pointer.gesture_sum.y > 0)
                proc->types.pointer.gesture_dir = LV_GESTURE_DIR_BOTTOM;
            else
                proc->types.pointer.gesture_dir = LV_GESTURE_DIR_TOP;
        }

        gesture_obj->signal_cb(gesture_obj, LV_SIGNAL_GESTURE, indev_act);
        if(indev_reset_check(proc)) return;
        lv_event_send(gesture_obj, LV_EVENT_GESTURE, NULL);
        if(indev_reset_check(proc)) return;
    }
}



/**
 * Checks if the reset_query flag has been set. If so, perform necessary global indev cleanup actions
 * @param proc pointer to an input device 'proc'
 * @return true if indev query should be immediately truncated.
 */
static bool indev_reset_check(lv_indev_proc_t * proc)
{
    if(proc->reset_query) {
        indev_obj_act = NULL;
    }

    return proc->reset_query ? true : false;
}<|MERGE_RESOLUTION|>--- conflicted
+++ resolved
@@ -847,14 +847,6 @@
         if(indev_reset_check(proc)) return;
     }
 
-<<<<<<< HEAD
-    /*Do not use disabled objects*/
-    if(indev_obj_act && (lv_obj_get_state(indev_obj_act) & LV_STATE_DISABLED)) {
-        indev_obj_act = proc->types.pointer.act_obj;
-    }
-
-=======
->>>>>>> 440c79e4
     /*If a new object was found reset some variables and send a pressed signal*/
     if(indev_obj_act != proc->types.pointer.act_obj) {
         proc->types.pointer.last_point.x = proc->types.pointer.act_point.x;
