--- conflicted
+++ resolved
@@ -784,7 +784,7 @@
 {
     /* Die gracefully if i->btn_points is NULL */
     if(i->btn_points == NULL) {
-        LV_LOG_WARN("indev_button_proc: btn_points was NULL");
+        LV_LOG_WARN("indev_button_proc: btn_points was  NULL");
         return;
     }
 
@@ -1170,243 +1170,6 @@
 
 }
 
-<<<<<<< HEAD
-=======
-/**
- * Handle the dragging of indev_proc_p->types.pointer.act_obj
- * @param indev pointer to a input device state
- */
-static void indev_drag(lv_indev_proc_t * proc)
-{
-    lv_obj_t * drag_obj    = get_dragged_obj(proc->types.pointer.act_obj);
-    bool drag_just_started = false;
-
-    if(drag_obj == NULL) return;
-
-    if(lv_obj_get_drag(drag_obj) == false) return;
-
-    lv_drag_dir_t allowed_dirs = lv_obj_get_drag_dir(drag_obj);
-
-    /*Count the movement by drag*/
-    if(proc->types.pointer.drag_limit_out == 0) {
-        proc->types.pointer.drag_sum.x += proc->types.pointer.vect.x;
-        proc->types.pointer.drag_sum.y += proc->types.pointer.vect.y;
-
-        /*Enough move?*/
-        bool hor_en = false;
-        bool ver_en = false;
-        if(allowed_dirs == LV_DRAG_DIR_HOR || allowed_dirs == LV_DRAG_DIR_BOTH) {
-            hor_en = true;
-        }
-
-        if(allowed_dirs == LV_DRAG_DIR_VER || allowed_dirs == LV_DRAG_DIR_BOTH) {
-            ver_en = true;
-        }
-
-        if(allowed_dirs == LV_DRAG_DIR_ONE) {
-            if(LV_MATH_ABS(proc->types.pointer.drag_sum.x) > LV_MATH_ABS(proc->types.pointer.drag_sum.y)) {
-                hor_en = true;
-            }
-            else {
-                ver_en = true;
-            }
-        }
-
-        /*If a move is greater then LV_DRAG_LIMIT then begin the drag*/
-        if((hor_en && LV_MATH_ABS(proc->types.pointer.drag_sum.x) >= indev_act->driver.drag_limit) ||
-           (ver_en && LV_MATH_ABS(proc->types.pointer.drag_sum.y) >= indev_act->driver.drag_limit)) {
-            proc->types.pointer.drag_limit_out = 1;
-            drag_just_started                   = true;
-        }
-    }
-
-    /*If the drag limit is exceeded handle the dragging*/
-    if(proc->types.pointer.drag_limit_out != 0) {
-        /*Set new position if the vector is not zero*/
-        if(proc->types.pointer.vect.x != 0 || proc->types.pointer.vect.y != 0) {
-
-            lv_coord_t prev_x     = drag_obj->coords.x1;
-            lv_coord_t prev_y     = drag_obj->coords.y1;
-            lv_coord_t prev_par_w = lv_obj_get_width(lv_obj_get_parent(drag_obj));
-            lv_coord_t prev_par_h = lv_obj_get_height(lv_obj_get_parent(drag_obj));
-
-            /*Get the coordinates of the object and modify them*/
-            lv_coord_t act_x = lv_obj_get_x(drag_obj);
-            lv_coord_t act_y = lv_obj_get_y(drag_obj);
-
-            if(allowed_dirs == LV_DRAG_DIR_BOTH) {
-                if(drag_just_started) {
-                    proc->types.pointer.drag_dir = LV_DRAG_DIR_BOTH;
-                    act_x += proc->types.pointer.drag_sum.x;
-                    act_y += proc->types.pointer.drag_sum.y;
-                }
-            }
-            else if(allowed_dirs == LV_DRAG_DIR_HOR) {
-                if(drag_just_started) {
-                    proc->types.pointer.drag_dir = LV_DRAG_DIR_HOR;
-                    proc->types.pointer.drag_sum.y = 0;
-                    act_x += proc->types.pointer.drag_sum.x;
-                }
-            }
-            else if(allowed_dirs == LV_DRAG_DIR_VER) {
-                if(drag_just_started) {
-                    proc->types.pointer.drag_dir = LV_DRAG_DIR_VER;
-                    proc->types.pointer.drag_sum.x = 0;
-                    act_y += proc->types.pointer.drag_sum.y;
-                }
-            }
-            else if(allowed_dirs == LV_DRAG_DIR_ONE) {
-                if(drag_just_started) {
-                    if(LV_MATH_ABS(proc->types.pointer.drag_sum.x) > LV_MATH_ABS(proc->types.pointer.drag_sum.y)) {
-                        proc->types.pointer.drag_dir = LV_DRAG_DIR_HOR;
-                        proc->types.pointer.drag_sum.y = 0;
-                        act_x += proc->types.pointer.drag_sum.x;
-                    }
-                    else {
-                        proc->types.pointer.drag_dir = LV_DRAG_DIR_VER;
-                        proc->types.pointer.drag_sum.x = 0;
-                        act_y += proc->types.pointer.drag_sum.y;
-                    }
-                }
-            }
-
-            /*Move the object*/
-            if(allowed_dirs == LV_DRAG_DIR_HOR ||
-               allowed_dirs == LV_DRAG_DIR_BOTH ||
-               (allowed_dirs == LV_DRAG_DIR_ONE &&
-                LV_MATH_ABS(proc->types.pointer.drag_sum.x) > LV_MATH_ABS(proc->types.pointer.drag_sum.y))) {
-                act_x += proc->types.pointer.vect.x;
-            }
-            if(allowed_dirs == LV_DRAG_DIR_VER ||
-               allowed_dirs == LV_DRAG_DIR_BOTH ||
-               (allowed_dirs == LV_DRAG_DIR_ONE &&
-                LV_MATH_ABS(proc->types.pointer.drag_sum.x) < LV_MATH_ABS(proc->types.pointer.drag_sum.y))) {
-                act_y += proc->types.pointer.vect.y;
-            }
-
-            uint16_t inv_buf_size =
-                lv_disp_get_inv_buf_size(indev_act->driver.disp); /*Get the number of currently invalidated areas*/
-
-            lv_obj_set_pos(drag_obj, act_x, act_y);
-            proc->types.pointer.drag_in_prog = 1;
-
-            /*If the object didn't moved then clear the invalidated areas*/
-            if(drag_obj->coords.x1 == prev_x && drag_obj->coords.y1 == prev_y) {
-                /*In a special case if the object is moved on a page and
-                 * the scrollable has fit == true and the object is dragged of the page then
-                 * while its coordinate is not changing only the parent's size is reduced */
-                lv_coord_t act_par_w = lv_obj_get_width(lv_obj_get_parent(drag_obj));
-                lv_coord_t act_par_h = lv_obj_get_height(lv_obj_get_parent(drag_obj));
-                if(act_par_w == prev_par_w && act_par_h == prev_par_h) {
-                    uint16_t new_inv_buf_size = lv_disp_get_inv_buf_size(indev_act->driver.disp);
-                    _lv_disp_pop_from_inv_buf(indev_act->driver.disp, new_inv_buf_size - inv_buf_size);
-                }
-            }
-
-            /*Set the drag in progress flag*/
-            /*Send the drag begin signal on first move*/
-            if(drag_just_started) {
-                drag_obj->signal_cb(drag_obj, LV_SIGNAL_DRAG_BEGIN, indev_act);
-                if(indev_reset_check(proc)) return;
-
-                lv_event_send(drag_obj, LV_EVENT_DRAG_BEGIN, NULL);
-                if(indev_reset_check(proc)) return;
-            }
-
-        }
-    }
-}
-
-/**
- * Handle throwing by drag if the drag is ended
- * @param indev pointer to an input device state
- */
-static void indev_drag_throw(lv_indev_proc_t * proc)
-{
-    if(proc->types.pointer.drag_in_prog == 0) return;
-
-    lv_obj_t * drag_obj = get_dragged_obj(proc->types.pointer.last_obj);
-
-    if(drag_obj == NULL) return;
-
-    /*Return if the drag throw is not enabled*/
-    if(lv_obj_get_drag_throw(drag_obj) == false) {
-        proc->types.pointer.drag_in_prog = 0;
-        drag_obj->signal_cb(drag_obj, LV_SIGNAL_DRAG_END, indev_act);
-        if(indev_reset_check(proc)) return;
-
-        lv_event_send(drag_obj, LV_EVENT_DRAG_END, NULL);
-        return;
-    }
-
-    lv_drag_dir_t allowed_dirs = lv_obj_get_drag_dir(drag_obj);
-
-    /*Reduce the vectors*/
-    proc->types.pointer.drag_throw_vect.x =
-        proc->types.pointer.drag_throw_vect.x * (100 - indev_act->driver.drag_throw) / 100;
-    proc->types.pointer.drag_throw_vect.y =
-        proc->types.pointer.drag_throw_vect.y * (100 - indev_act->driver.drag_throw) / 100;
-
-    if(proc->types.pointer.drag_throw_vect.x != 0 || proc->types.pointer.drag_throw_vect.y != 0) {
-        /*Get the coordinates and modify them*/
-        lv_area_t coords_ori;
-        lv_obj_get_coords(drag_obj, &coords_ori);
-        lv_coord_t act_x = lv_obj_get_x(drag_obj) + proc->types.pointer.drag_throw_vect.x;
-        lv_coord_t act_y = lv_obj_get_y(drag_obj) + proc->types.pointer.drag_throw_vect.y;
-
-        if(allowed_dirs == LV_DRAG_DIR_BOTH) lv_obj_set_pos(drag_obj, act_x, act_y);
-        else if(allowed_dirs == LV_DRAG_DIR_HOR) lv_obj_set_x(drag_obj, act_x);
-        else if(allowed_dirs == LV_DRAG_DIR_VER) lv_obj_set_y(drag_obj, act_y);
-        else if(allowed_dirs == LV_DRAG_DIR_ONE) {
-            if(proc->types.pointer.drag_sum.x) lv_obj_set_x(drag_obj, act_x);
-            else lv_obj_set_y(drag_obj, act_y);
-        }
-        lv_area_t coord_new;
-        lv_obj_get_coords(drag_obj, &coord_new);
-
-        /*If non of the coordinates are changed then do not continue throwing*/
-        if((coords_ori.x1 == coord_new.x1 || proc->types.pointer.drag_throw_vect.x == 0) &&
-           (coords_ori.y1 == coord_new.y1 || proc->types.pointer.drag_throw_vect.y == 0)) {
-            proc->types.pointer.drag_in_prog      = 0;
-            proc->types.pointer.vect.x            = 0;
-            proc->types.pointer.vect.y            = 0;
-            proc->types.pointer.drag_throw_vect.x = 0;
-            proc->types.pointer.drag_throw_vect.y = 0;
-            drag_obj->signal_cb(drag_obj, LV_SIGNAL_DRAG_END, indev_act);
-            if(indev_reset_check(proc)) return;
-
-            lv_event_send(drag_obj, LV_EVENT_DRAG_END, NULL);
-            if(indev_reset_check(proc)) return;
-        }
-    }
-    /*If the types.pointer.vectors become 0 -> types.pointer.drag_in_prog = 0 and send a drag end
-       signal*/
-    else {
-        proc->types.pointer.drag_in_prog = 0;
-        drag_obj->signal_cb(drag_obj, LV_SIGNAL_DRAG_END, indev_act);
-        if(indev_reset_check(proc)) return;
-        lv_event_send(drag_obj, LV_EVENT_DRAG_END, NULL);
-        if(indev_reset_check(proc)) return;
-    }
-}
-
-/**
- * Get the really dragged object by taking `drag_parent` into account.
- * @param obj the start object
- * @return the object to really drag
- */
-static lv_obj_t * get_dragged_obj(lv_obj_t * obj)
-{
-    if(obj == NULL) return NULL;
-    lv_obj_t * drag_obj = obj;
-    while(lv_obj_get_drag_parent(drag_obj) != false && drag_obj != NULL) {
-        drag_obj = lv_obj_get_parent(drag_obj);
-    }
-
-    return drag_obj;
-}
->>>>>>> eaacde67
-
 /**
 * Handle the gesture of indev_proc_p->types.pointer.act_obj
 * @param indev pointer to a input device state
@@ -1426,14 +1189,8 @@
 
     if(gesture_obj == NULL) return;
 
-<<<<<<< HEAD
-
     if((LV_ABS(proc->types.pointer.vect.x) < indev_act->driver.gesture_min_velocity) &&
        (LV_ABS(proc->types.pointer.vect.y) < indev_act->driver.gesture_min_velocity)) {
-=======
-    if((LV_MATH_ABS(proc->types.pointer.vect.x) < indev_act->driver.gesture_min_velocity) &&
-       (LV_MATH_ABS(proc->types.pointer.vect.y) < indev_act->driver.gesture_min_velocity)) {
->>>>>>> eaacde67
         proc->types.pointer.gesture_sum.x = 0;
         proc->types.pointer.gesture_sum.y = 0;
     }
@@ -1467,11 +1224,6 @@
     }
 }
 
-<<<<<<< HEAD
-
-
-=======
->>>>>>> eaacde67
 /**
  * Checks if the reset_query flag has been set. If so, perform necessary global indev cleanup actions
  * @param proc pointer to an input device 'proc'
