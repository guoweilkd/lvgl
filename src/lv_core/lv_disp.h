/**
 * @file lv_disp.h
 *
 */

#ifndef LV_DISP_H
#define LV_DISP_H

#ifdef __cplusplus
extern "C" {
#endif

/*********************
 *      INCLUDES
 *********************/
#include "../lv_hal/lv_hal.h"
#include "lv_obj.h"

/*********************
 *      DEFINES
 *********************/

/**********************
 *      TYPEDEFS
 **********************/

typedef enum {
    LV_SCR_LOAD_ANIM_NONE,
    LV_SCR_LOAD_ANIM_OVER_LEFT,
    LV_SCR_LOAD_ANIM_OVER_RIGHT,
    LV_SCR_LOAD_ANIM_OVER_TOP,
    LV_SCR_LOAD_ANIM_OVER_BOTTOM,
    LV_SCR_LOAD_ANIM_MOVE_LEFT,
    LV_SCR_LOAD_ANIM_MOVE_RIGHT,
    LV_SCR_LOAD_ANIM_MOVE_TOP,
    LV_SCR_LOAD_ANIM_MOVE_BOTTOM,
    LV_SCR_LOAD_ANIM_FADE_ON,
} lv_scr_load_anim_t;

/**********************
 * GLOBAL PROTOTYPES
 **********************/

/**
 * Return with a pointer to the active screen
 * @param disp pointer to display which active screen should be get. (NULL to use the default
 * screen)
 * @return pointer to the active screen object (loaded by 'lv_scr_load()')
 */
lv_obj_t * lv_disp_get_scr_act(lv_disp_t * disp);

/**
 * Return with a pointer to the previous screen. Only used during screen transitions.
 * @param disp pointer to display which previous screen should be get. (NULL to use the default
 * screen)
 * @return pointer to the previous screen object or NULL if not used now
 */
lv_obj_t * lv_disp_get_scr_prev(lv_disp_t * disp);

/**
 * Make a screen active
 * @param scr pointer to a screen
 */
void lv_disp_load_scr(lv_obj_t * scr);

/**
 * Return with the top layer. (Same on every screen and it is above the normal screen layer)
 * @param disp pointer to display which top layer should be get. (NULL to use the default screen)
 * @return pointer to the top layer object  (transparent screen sized lv_obj)
 */
lv_obj_t * lv_disp_get_layer_top(lv_disp_t * disp);

/**
 * Return with the sys. layer. (Same on every screen and it is above the normal screen and the top
 * layer)
 * @param disp pointer to display which sys. layer should be get. (NULL to use the default screen)
 * @return pointer to the sys layer object  (transparent screen sized lv_obj)
 */
lv_obj_t * lv_disp_get_layer_sys(lv_disp_t * disp);

/**
<<<<<<< HEAD
=======
 * Assign a screen to a display.
 * @param disp pointer to a display where to assign the screen
 * @param scr pointer to a screen object to assign
 */
void lv_disp_assign_screen(lv_disp_t * disp, lv_obj_t * scr);

/**
>>>>>>> eaacde67
 * Set the background color of a display
 * @param disp pointer to a display
 * @param color color of the background
 */
void lv_disp_set_bg_color(lv_disp_t * disp, lv_color_t color);

/**
 * Set the background image of a display
 * @param disp pointer to a display
 * @param img_src path to file or pointer to an `lv_img_dsc_t` variable
 */
void lv_disp_set_bg_image(lv_disp_t * disp, const void  * img_src);

/**
 * Opacity of the background
 * @param disp pointer to a display
 * @param opa opacity (0..255)
 */
void lv_disp_set_bg_opa(lv_disp_t * disp, lv_opa_t opa);

#if LV_USE_ANIMATION

/**
 * Switch screen with animation
 * @param scr pointer to the new screen to load
 * @param anim_type type of the animation from `lv_scr_load_anim_t`. E.g.  `LV_SCR_LOAD_ANIM_MOVE_LEFT`
 * @param time time of the animation
 * @param delay delay before the transition
 * @param auto_del true: automatically delete the old screen
 */
void lv_scr_load_anim(lv_obj_t * scr, lv_scr_load_anim_t anim_type, uint32_t time, uint32_t delay, bool auto_del);

#endif
/**
 * Get elapsed time since last user activity on a display (e.g. click)
 * @param disp pointer to an display (NULL to get the overall smallest inactivity)
 * @return elapsed ticks (milliseconds) since the last activity
 */
uint32_t lv_disp_get_inactive_time(const lv_disp_t * disp);

/**
 * Manually trigger an activity on a display
 * @param disp pointer to an display (NULL to use the default display)
 */
void lv_disp_trig_activity(lv_disp_t * disp);

/**
 * Clean any CPU cache that is related to the display.
 * @param disp pointer to an display (NULL to use the default display)
 */
void lv_disp_clean_dcache(lv_disp_t * disp);

/**
 * Get a pointer to the screen refresher task to
 * modify its parameters with `lv_task_...` functions.
 * @param disp pointer to a display
 * @return pointer to the display refresher task. (NULL on error)
 */
lv_timer_t * _lv_disp_get_refr_task(lv_disp_t * disp);

/*------------------------------------------------
 * To improve backward compatibility
 * Recommended only if you have one display
 *------------------------------------------------*/

/**
 * Get the active screen of the default display
 * @return pointer to the active screen
 */
static inline lv_obj_t * lv_scr_act(void)
{
    return lv_disp_get_scr_act(lv_disp_get_default());
}

/**
 * Get the top layer of the default display
 * @return pointer to the top layer
 */
static inline lv_obj_t * lv_layer_top(void)
{
    return lv_disp_get_layer_top(lv_disp_get_default());
}

/**
 * Get the active screen of the default display
 * @return pointer to the sys layer
 */
static inline lv_obj_t * lv_layer_sys(void)
{
    return lv_disp_get_layer_sys(lv_disp_get_default());
}

static inline void lv_scr_load(lv_obj_t * scr)
{
    lv_disp_load_scr(scr);
}

/**********************
 *      MACROS
 **********************/

/*------------------------------------------------
 * To improve backward compatibility
 * Recommended only if you have one display
 *------------------------------------------------*/

#ifndef LV_HOR_RES
/**
 * The horizontal resolution of the currently active display.
 */
#define LV_HOR_RES lv_disp_get_hor_res(lv_disp_get_default())
#endif

#ifndef LV_VER_RES
/**
 * The vertical resolution of the currently active display.
 */
#define LV_VER_RES lv_disp_get_ver_res(lv_disp_get_default())
#endif

/**
 * Same as Android's DIP. (Different name is chosen to avoid mistype between LV_DPI and LV_DIP)
 * 1 dip is 1 px on a 160 DPI screen
 * 1 dip is 2 px on a 320 DPI screen
 * https://stackoverflow.com/questions/2025282/what-is-the-difference-between-px-dip-dp-and-sp
 */
#define LV_DPX(n)   (n == 0 ? 0 :LV_MAX((( lv_disp_get_dpi(NULL) * (n) + 80) / 160), 1)) /*+80 for rounding*/

static inline lv_coord_t lv_dpx(lv_coord_t n)
{
    return LV_DPX(n);
}

#ifdef __cplusplus
} /* extern "C" */
#endif

#endif /*LV_DISP_H*/<|MERGE_RESOLUTION|>--- conflicted
+++ resolved
@@ -73,22 +73,12 @@
 /**
  * Return with the sys. layer. (Same on every screen and it is above the normal screen and the top
  * layer)
- * @param disp pointer to display which sys. layer should be get. (NULL to use the default screen)
+ * @param disp pointer to display which sys. layer  should be get. (NULL to use the default screen)
  * @return pointer to the sys layer object  (transparent screen sized lv_obj)
  */
 lv_obj_t * lv_disp_get_layer_sys(lv_disp_t * disp);
 
 /**
-<<<<<<< HEAD
-=======
- * Assign a screen to a display.
- * @param disp pointer to a display where to assign the screen
- * @param scr pointer to a screen object to assign
- */
-void lv_disp_assign_screen(lv_disp_t * disp, lv_obj_t * scr);
-
-/**
->>>>>>> eaacde67
  * Set the background color of a display
  * @param disp pointer to a display
  * @param color color of the background
@@ -164,7 +154,7 @@
 }
 
 /**
- * Get the top layer of the default display
+ * Get the top layer  of the default display
  * @return pointer to the top layer
  */
 static inline lv_obj_t * lv_layer_top(void)
@@ -174,7 +164,7 @@
 
 /**
  * Get the active screen of the default display
- * @return pointer to the sys layer
+ * @return  pointer to the sys layer
  */
 static inline lv_obj_t * lv_layer_sys(void)
 {
