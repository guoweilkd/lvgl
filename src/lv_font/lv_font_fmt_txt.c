/**
 * @file lv_font.c
 *
 */

/*********************
 *      INCLUDES
 *********************/
#include "lv_font.h"
#include "lv_font_fmt_txt.h"
#include "../lv_core/lv_debug.h"
#include "../lv_draw/lv_draw.h"
#include "../lv_misc/lv_types.h"
#include "../lv_misc/lv_log.h"
#include "../lv_misc/lv_utils.h"
#include "../lv_misc/lv_mem.h"

/*********************
 *      DEFINES
 *********************/

/**********************
 *      TYPEDEFS
 **********************/
typedef enum {
    RLE_STATE_SINGLE = 0,
    RLE_STATE_REPEATE,
    RLE_STATE_COUNTER,
} rle_state_t;

/**********************
 *  STATIC PROTOTYPES
 **********************/
static uint32_t get_glyph_dsc_id(const lv_font_t * font, uint32_t letter);
static int8_t get_kern_value(const lv_font_t * font, uint32_t gid_left, uint32_t gid_right);
static int32_t unicode_list_compare(const void * ref, const void * element);
static int32_t kern_pair_8_compare(const void * ref, const void * element);
static int32_t kern_pair_16_compare(const void * ref, const void * element);

static void decompress(const uint8_t * in, uint8_t * out, lv_coord_t w, lv_coord_t h, uint8_t bpp);
static inline void decompress_line(uint8_t * out, lv_coord_t w);
static inline uint8_t get_bits(const uint8_t * in, uint32_t bit_pos, uint8_t len);
static inline void bits_write(uint8_t * out, uint32_t bit_pos, uint8_t val, uint8_t len);
static inline void rle_init(const uint8_t * in,  uint8_t bpp);
static inline uint8_t rle_next(void);


/**********************
 *  STATIC VARIABLES
 **********************/

static uint32_t rle_rdp;
static const uint8_t * rle_in;
static uint8_t rle_bpp;
static uint8_t rle_prev_v;
static uint8_t rle_cnt;
static rle_state_t rle_state;

/**********************
 * GLOBAL PROTOTYPES
 **********************/

/**********************
 *      MACROS
 **********************/

/**********************
 *   GLOBAL FUNCTIONS
 **********************/

/**
 * Used as `get_glyph_bitmap` callback in LittelvGL's native font format if the font is uncompressed.
 * @param font pointer to font
 * @param unicode_letter an unicode letter which bitmap should be get
 * @return pointer to the bitmap or NULL if not found
 */
const uint8_t * lv_font_get_bitmap_fmt_txt(const lv_font_t * font, uint32_t unicode_letter)
{
    if(unicode_letter == '\t') unicode_letter = ' ';

    lv_font_fmt_txt_dsc_t * fdsc = (lv_font_fmt_txt_dsc_t *) font->dsc;
    uint32_t gid = get_glyph_dsc_id(font, unicode_letter);
    if(!gid) return NULL;

    const lv_font_fmt_txt_glyph_dsc_t * gdsc = &fdsc->glyph_dsc[gid];

    if(fdsc->bitmap_format == LV_FONT_FMT_TXT_PLAIN) {
        if(gdsc) return &fdsc->glyph_bitmap[gdsc->bitmap_index];
    }
    /*Handle compressed bitmap*/
    else {
        static uint8_t * buf = NULL;

        uint32_t gsize = gdsc->box_w * gdsc->box_h;
        if(gsize == 0) return NULL;

        uint32_t buf_size = gsize;
        /*Compute memory size needed to hold decompressed glyph, rounding up*/
        switch(fdsc->bpp) {
<<<<<<< HEAD
            case 1:
                buf_size = (gsize >> 3) + 4;
                break;
            case 2:
                buf_size = (gsize >> 2) + 4;
                break;
            case 3:
                buf_size = (gsize >> 1) + 4;
                break;
            case 4:
                buf_size = (gsize >> 1) + 4;
                break;
=======
        case 1: buf_size = (gsize + 7) >> 3;  break;
        case 2: buf_size = (gsize + 3) >> 2;  break;
        case 3: buf_size = (gsize + 1) >> 1;  break;
        case 4: buf_size = (gsize + 1) >> 1;  break;
>>>>>>> c7578604
        }

        if(lv_mem_get_size(buf) < buf_size) {
            buf = lv_mem_realloc(buf, buf_size);
            LV_ASSERT_MEM(buf);
            if(buf == NULL) return NULL;
        }

        decompress(&fdsc->glyph_bitmap[gdsc->bitmap_index], buf, gdsc->box_w, gdsc->box_h, (uint8_t)fdsc->bpp);
        return buf;
    }

    /*If not returned earlier then the letter is not found in this font*/
    return NULL;
}

/**
 * Used as `get_glyph_dsc` callback in LittelvGL's native font format if the font is uncompressed.
 * @param font_p pointer to font
 * @param dsc_out store the result descriptor here
 * @param letter an UNICODE letter code
 * @return true: descriptor is successfully loaded into `dsc_out`.
 *         false: the letter was not found, no data is loaded to `dsc_out`
 */
bool lv_font_get_glyph_dsc_fmt_txt(const lv_font_t * font, lv_font_glyph_dsc_t * dsc_out, uint32_t unicode_letter,
                                   uint32_t unicode_letter_next)
{
    bool is_tab = false;
    if(unicode_letter == '\t') {
        unicode_letter = ' ';
        is_tab = true;
    }
    lv_font_fmt_txt_dsc_t * fdsc = (lv_font_fmt_txt_dsc_t *) font->dsc;
    uint32_t gid = get_glyph_dsc_id(font, unicode_letter);
    if(!gid) return false;

    int8_t kvalue = 0;
    if(fdsc->kern_dsc) {
        uint32_t gid_next = get_glyph_dsc_id(font, unicode_letter_next);
        if(gid_next) {
            kvalue = get_kern_value(font, gid, gid_next);
        }
    }

    /*Put together a glyph dsc*/
    const lv_font_fmt_txt_glyph_dsc_t * gdsc = &fdsc->glyph_dsc[gid];

    int32_t kv = ((int32_t)((int32_t)kvalue * fdsc->kern_scale) >> 4);

    uint32_t adv_w = gdsc->adv_w;
    if(is_tab) adv_w *= 2;

    adv_w += kv;
    adv_w  = (adv_w + (1 << 3)) >> 4;

    dsc_out->adv_w = adv_w;
    dsc_out->box_h = gdsc->box_h;
    dsc_out->box_w = gdsc->box_w;
    dsc_out->ofs_x = gdsc->ofs_x;
    dsc_out->ofs_y = gdsc->ofs_y;
    dsc_out->bpp   = (uint8_t)fdsc->bpp;

    if(is_tab) dsc_out->box_w = dsc_out->box_w * 2;

    return true;
}

/**********************
 *   STATIC FUNCTIONS
 **********************/

static uint32_t get_glyph_dsc_id(const lv_font_t * font, uint32_t letter)
{
    if(letter == '\0') return 0;

    lv_font_fmt_txt_dsc_t * fdsc = (lv_font_fmt_txt_dsc_t *) font->dsc;

    /*Check the cache first*/
    if(letter == fdsc->last_letter) return fdsc->last_glyph_id;

    uint16_t i;
    for(i = 0; i < fdsc->cmap_num; i++) {

        /*Relative code point*/
        uint32_t rcp = letter - fdsc->cmaps[i].range_start;
        if(rcp > fdsc->cmaps[i].range_length) continue;
        uint32_t glyph_id = 0;
        if(fdsc->cmaps[i].type == LV_FONT_FMT_TXT_CMAP_FORMAT0_TINY) {
            glyph_id = fdsc->cmaps[i].glyph_id_start + rcp;
        }
        else if(fdsc->cmaps[i].type == LV_FONT_FMT_TXT_CMAP_FORMAT0_FULL) {
            const uint8_t * gid_ofs_8 = fdsc->cmaps[i].glyph_id_ofs_list;
            glyph_id = fdsc->cmaps[i].glyph_id_start + gid_ofs_8[rcp];
        }
        else if(fdsc->cmaps[i].type == LV_FONT_FMT_TXT_CMAP_SPARSE_TINY) {
            uint8_t * p = lv_utils_bsearch(&rcp, fdsc->cmaps[i].unicode_list, fdsc->cmaps[i].list_length,
                                           sizeof(fdsc->cmaps[i].unicode_list[0]), unicode_list_compare);

            if(p) {
                lv_uintptr_t ofs = (lv_uintptr_t)(p - (uint8_t *) fdsc->cmaps[i].unicode_list);
                ofs = ofs >> 1;     /*The list stores `uint16_t` so the get the index divide by 2*/
                glyph_id = fdsc->cmaps[i].glyph_id_start + ofs;
            }
        }
        else if(fdsc->cmaps[i].type == LV_FONT_FMT_TXT_CMAP_SPARSE_FULL) {
            uint8_t * p = lv_utils_bsearch(&rcp, fdsc->cmaps[i].unicode_list, fdsc->cmaps[i].list_length,
                                           sizeof(fdsc->cmaps[i].unicode_list[0]), unicode_list_compare);

            if(p) {
                lv_uintptr_t ofs = (lv_uintptr_t)(p - (uint8_t *) fdsc->cmaps[i].unicode_list);
                ofs = ofs >> 1;     /*The list stores `uint16_t` so the get the index divide by 2*/
                const uint8_t * gid_ofs_16 = fdsc->cmaps[i].glyph_id_ofs_list;
                glyph_id = fdsc->cmaps[i].glyph_id_start + gid_ofs_16[ofs];
            }
        }

        /*Update the cache*/
        fdsc->last_letter = letter;
        fdsc->last_glyph_id = glyph_id;
        return glyph_id;
    }

    fdsc->last_letter = letter;
    fdsc->last_glyph_id = 0;
    return 0;

}

static int8_t get_kern_value(const lv_font_t * font, uint32_t gid_left, uint32_t gid_right)
{
    lv_font_fmt_txt_dsc_t * fdsc = (lv_font_fmt_txt_dsc_t *) font->dsc;

    int8_t value = 0;

    if(fdsc->kern_classes == 0) {
        /*Kern pairs*/
        const lv_font_fmt_txt_kern_pair_t * kdsc = fdsc->kern_dsc;
        if(kdsc->glyph_ids_size == 0) {
            /* Use binary search to find the kern value.
             * The pairs are ordered left_id first, then right_id secondly. */
            const uint8_t * g_ids = kdsc->glyph_ids;
            uint16_t g_id_both = (gid_right << 8) + gid_left; /*Create one number from the ids*/
            uint8_t * kid_p = lv_utils_bsearch(&g_id_both, g_ids, kdsc->pair_cnt, 2, kern_pair_8_compare);

            /*If the `g_id_both` were found get its index from the pointer*/
            if(kid_p) {
                lv_uintptr_t ofs = (lv_uintptr_t)(kid_p - g_ids);
                ofs = ofs >> 1;     /*ofs is for pair, divide by 2 to refer as a single value*/
                value = kdsc->values[ofs];
            }
        }
        else if(kdsc->glyph_ids_size == 1) {
            /* Use binary search to find the kern value.
             * The pairs are ordered left_id first, then right_id secondly. */
            const uint16_t * g_ids = kdsc->glyph_ids;
            lv_uintptr_t g_id_both = (uint32_t)((uint32_t)gid_right << 8) + gid_left; /*Create one number from the ids*/
            uint8_t * kid_p = lv_utils_bsearch(&g_id_both, g_ids, kdsc->pair_cnt, 4, kern_pair_16_compare);

            /*If the `g_id_both` were found get its index from the pointer*/
            if(kid_p) {
                lv_uintptr_t ofs = (lv_uintptr_t)(kid_p - (const uint8_t *)g_ids);
                ofs = ofs >> 4;     /*ofs is 4 byte pairs, divide by 4 to refer as a single value*/
                value = kdsc->values[ofs];
            }

        }
        else {
            /*Invalid value*/
        }
    }
    else {
        /*Kern classes*/
        const lv_font_fmt_txt_kern_classes_t * kdsc = fdsc->kern_dsc;
        uint8_t left_class = kdsc->left_class_mapping[gid_left];
        uint8_t right_class = kdsc->right_class_mapping[gid_right];

        /* If class = 0, kerning not exist for that glyph
         * else got the value form `class_pair_values` 2D array*/
        if(left_class > 0 && right_class > 0) {
            value = kdsc->class_pair_values[(left_class - 1) * kdsc->right_class_cnt + (right_class - 1)];
        }

    }
    return value;
}

static int32_t kern_pair_8_compare(const void * ref, const void * element)
{
    const uint8_t * ref8_p = ref;
    const uint8_t * element8_p = element;

    /*If the MSB is different it will matter. If not return the diff. of the LSB*/
    if(ref8_p[0] != element8_p[0]) return (int32_t)ref8_p[0] - element8_p[0];
    else return (int32_t) ref8_p[1] - element8_p[1];

}

static int32_t kern_pair_16_compare(const void * ref, const void * element)
{
    const uint16_t * ref16_p = ref;
    const uint16_t * element16_p = element;

    /*If the MSB is different it will matter. If not return the diff. of the LSB*/
    if(ref16_p[0] != element16_p[0]) return (int32_t)ref16_p[0] - element16_p[0];
    else return (int32_t) ref16_p[1] - element16_p[1];
}

/**
 * The compress a glyph's bitmap
 * @param in the compressed bitmap
 * @param out buffer to store the result
 * @param px_num number of pixels in the glyph (width * height)
 * @param bpp bit per pixel (bpp = 3 will be converted to bpp = 4)
 */
static void decompress(const uint8_t * in, uint8_t * out, lv_coord_t w, lv_coord_t h, uint8_t bpp)
{
    uint32_t wrp = 0;
    uint8_t wr_size = bpp;
    if(bpp == 3) wr_size = 4;

    rle_init(in, bpp);

    uint8_t * line_buf1 = lv_mem_buf_get(w);
    uint8_t * line_buf2 = lv_mem_buf_get(w);

    decompress_line(line_buf1, w);

    lv_coord_t y;
    lv_coord_t x;

    for(x = 0; x < w; x++) {
        bits_write(out, wrp, line_buf1[x], bpp);
        wrp += wr_size;
    }

    for(y = 1; y < h; y++) {
        decompress_line(line_buf2, w);

        for(x = 0; x < w; x++) {
            line_buf1[x] = line_buf2[x] ^ line_buf1[x];
            bits_write(out, wrp, line_buf1[x], bpp);
            wrp += wr_size;
        }
    }

    lv_mem_buf_release(line_buf1);
    lv_mem_buf_release(line_buf2);
}

/**
 * Decompress one line. Store one pixel per byte
 * @param out output buffer
 * @param w width of the line in pixel count
 */
static inline void decompress_line(uint8_t * out, lv_coord_t w)
{
    lv_coord_t i;
    for(i = 0; i < w; i++) {
        out[i] = rle_next();
    }
}

/**
 * Read bits from an input buffer. The read can cross byte boundary.
 * @param in the input buffer to read from.
 * @param bit_pos index of teh first bit to read.
 * @param len number of bits to read (must be <= 8).
 * @return the read bits
 */
static inline uint8_t get_bits(const uint8_t * in, uint32_t bit_pos, uint8_t len)
{
    uint8_t bit_mask;
    switch(len) {
        case 1:
            bit_mask = 0x1;
            break;
        case 2:
            bit_mask = 0x3;
            break;
        case 3:
            bit_mask = 0x7;
            break;
        case 4:
            bit_mask = 0xF;
            break;
        case 8:
            bit_mask = 0xFF;
            break;
        default:
            bit_mask = (uint16_t)((uint16_t) 1 << len) - 1;
    }

    uint32_t byte_pos = bit_pos >> 3;
    bit_pos = bit_pos & 0x7;

    if(bit_pos + len >= 8) {
        uint16_t in16 = (in[byte_pos] << 8) + in[byte_pos + 1];
        return (in16 >> (16 - bit_pos - len)) & bit_mask;
    }
    else {
        return (in[byte_pos] >> (8 - bit_pos - len)) & bit_mask;
    }
}

/**
 * Write `val` data to `bit_pos` position of `out`. The write can NOT cross byte boundary.
 * @param out buffer where to write
 * @param bit_pos bit index to write
 * @param val value to write
 * @param len length of bits to write from `val`. (Counted from the LSB).
 * @note `len == 3` will be converted to `len = 4` and `val` will be upscaled too
 */
static inline void bits_write(uint8_t * out, uint32_t bit_pos, uint8_t val, uint8_t len)
{
    if(len == 3) {
        len = 4;
        switch(val) {
            case 0:
                val = 0;
                break;
            case 1:
                val = 2;
                break;
            case 2:
                val = 4;
                break;
            case 3:
                val = 6;
                break;
            case 4:
                val = 9;
                break;
            case 5:
                val = 11;
                break;
            case 6:
                val = 13;
                break;
            case 7:
                val = 15;
                break;
        }
    }

    uint16_t byte_pos = bit_pos >> 3;
    bit_pos = bit_pos & 0x7;
    bit_pos = 8 - bit_pos - len;

    uint8_t bit_mask = (uint16_t)((uint16_t) 1 << len) - 1;
    out[byte_pos] &= ((~bit_mask) << bit_pos);
    out[byte_pos] |= (val << bit_pos);
}

static inline void rle_init(const uint8_t * in,  uint8_t bpp)
{
    rle_in = in;
    rle_bpp = bpp;
    rle_state = RLE_STATE_SINGLE;
    rle_rdp = 0;
    rle_prev_v = 0;
    rle_cnt = 0;
}

static inline uint8_t rle_next(void)
{
    uint8_t v = 0;
    uint8_t ret = 0;

    if(rle_state == RLE_STATE_SINGLE) {
        ret = get_bits(rle_in, rle_rdp, rle_bpp);
        if(rle_rdp != 0 && rle_prev_v == ret) {
            rle_cnt = 0;
            rle_state = RLE_STATE_REPEATE;
        }

        rle_prev_v = ret;
        rle_rdp += rle_bpp;
    }
    else if(rle_state == RLE_STATE_REPEATE) {
        v = get_bits(rle_in, rle_rdp, 1);
        rle_cnt++;
        rle_rdp += 1;
        if(v == 1) {
            ret = rle_prev_v;
            if(rle_cnt == 11) {
                rle_cnt = get_bits(rle_in, rle_rdp, 6);
                rle_rdp += 6;
                if(rle_cnt != 0) {
                    rle_state = RLE_STATE_COUNTER;
                }
                else {
                    ret = get_bits(rle_in, rle_rdp, rle_bpp);
                    rle_prev_v = ret;
                    rle_rdp += rle_bpp;
                    rle_state = RLE_STATE_SINGLE;
                }
            }
        }
        else {
            ret = get_bits(rle_in, rle_rdp, rle_bpp);
            rle_prev_v = ret;
            rle_rdp += rle_bpp;
            rle_state = RLE_STATE_SINGLE;
        }


    }
    else if(rle_state == RLE_STATE_COUNTER) {
        ret = rle_prev_v;
        rle_cnt--;
        if(rle_cnt == 0) {
            ret = get_bits(rle_in, rle_rdp, rle_bpp);
            rle_prev_v = ret;
            rle_rdp += rle_bpp;
            rle_state = RLE_STATE_SINGLE;
        }
    }

    return ret;
}

/** Code Comparator.
 *
 *  Compares the value of both input arguments.
 *
 *  @param[in]  pRef        Pointer to the reference.
 *  @param[in]  pElement    Pointer to the element to compare.
 *
 *  @return Result of comparison.
 *  @retval < 0   Reference is greater than element.
 *  @retval = 0   Reference is equal to element.
 *  @retval > 0   Reference is less than element.
 *
 */
static int32_t unicode_list_compare(const void * ref, const void * element)
{
    return ((int32_t)(*(uint16_t *)ref)) - ((int32_t)(*(uint16_t *)element));
}<|MERGE_RESOLUTION|>--- conflicted
+++ resolved
@@ -97,25 +97,10 @@
         uint32_t buf_size = gsize;
         /*Compute memory size needed to hold decompressed glyph, rounding up*/
         switch(fdsc->bpp) {
-<<<<<<< HEAD
-            case 1:
-                buf_size = (gsize >> 3) + 4;
-                break;
-            case 2:
-                buf_size = (gsize >> 2) + 4;
-                break;
-            case 3:
-                buf_size = (gsize >> 1) + 4;
-                break;
-            case 4:
-                buf_size = (gsize >> 1) + 4;
-                break;
-=======
         case 1: buf_size = (gsize + 7) >> 3;  break;
         case 2: buf_size = (gsize + 3) >> 2;  break;
         case 3: buf_size = (gsize + 1) >> 1;  break;
         case 4: buf_size = (gsize + 1) >> 1;  break;
->>>>>>> c7578604
         }
 
         if(lv_mem_get_size(buf) < buf_size) {
