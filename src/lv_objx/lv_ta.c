--- conflicted
+++ resolved
@@ -1354,15 +1354,9 @@
 
     if(sign == LV_SIGNAL_REFR_EXT_DRAW_PAD) {
         /*Set ext. size because the cursor might be out of this object*/
-<<<<<<< HEAD
         const lv_style_t * style_label = lv_obj_get_style(ext->label);
-        lv_coord_t font_h              = lv_font_get_height(style_label->text.font);
-        scrl->ext_size = LV_MATH_MAX(scrl->ext_size, style_label->text.line_space + font_h);
-=======
-        lv_style_t * style_label = lv_obj_get_style(ext->label);
         lv_coord_t font_h        = lv_font_get_height(style_label->text.font);
         scrl->ext_draw_pad = LV_MATH_MAX(scrl->ext_draw_pad, style_label->text.line_space + font_h);
->>>>>>> 5ccf3179
     } else if(sign == LV_SIGNAL_CORD_CHG) {
         /*Set the label width according to the text area width*/
         if(ext->label) {
