--- conflicted
+++ resolved
@@ -858,7 +858,6 @@
     if(sign == LV_SIGNAL_GET_TYPE) return lv_obj_handle_get_type_signal(param, LV_OBJX_NAME);
 
     lv_page_ext_t * ext = lv_obj_get_ext_attr(page);
-<<<<<<< HEAD
     if(sign == LV_SIGNAL_CLEANUP) {
         /*Check whether the object being deleted is propagating scroll to the parent */
         if(ext->scroll_prop) {
@@ -872,13 +871,8 @@
     /*Automatically move children to the scrollable object*/
     else if(sign == LV_SIGNAL_CHILD_CHG) {
         lv_obj_t * child;
-        const lv_style_t * style = lv_page_get_style(page, LV_PAGE_STYLE_SCRL);
-=======
-    lv_obj_t * child;
-    if(sign == LV_SIGNAL_CHILD_CHG) { /*Automatically move children to the scrollable object*/
         const lv_style_t * style_bg = lv_page_get_style(page, LV_PAGE_STYLE_BG);
         const lv_style_t * style_scrl = lv_page_get_style(page, LV_PAGE_STYLE_SCRL);
->>>>>>> bcdd680a
         lv_fit_t fit_left        = lv_page_get_scrl_fit_left(page);
         lv_fit_t fit_right        = lv_page_get_scrl_fit_right(page);
         lv_fit_t fit_top         = lv_page_get_scrl_fit_top(page);
