

/**
 * @file lv_bar.c
 *
 */

/*********************
 *      INCLUDES
 *********************/
#include "lv_bar.h"
#if LV_USE_BAR != 0

#include "../lv_core/lv_debug.h"
#include "../lv_draw/lv_draw.h"
#include "../lv_themes/lv_theme.h"
#include "../lv_misc/lv_anim.h"
#include "../lv_misc/lv_math.h"
#include <stdio.h>

/*********************
 *      DEFINES
 *********************/
#define LV_OBJX_NAME "lv_bar"

#define LV_BAR_SIZE_MIN  4   /*hor. pad and ver. pad cannot make the indicator smaller then this [px]*/

#if LV_USE_ANIMATION
#define LV_BAR_IS_ANIMATING(anim_struct) (((anim_struct).anim_state) != LV_BAR_ANIM_STATE_INV)
#define LV_BAR_GET_ANIM_VALUE(orig_value, anim_struct) (LV_BAR_IS_ANIMATING(anim_struct) ? ((anim_struct).anim_end) : (orig_value))
#else
#define LV_BAR_GET_ANIM_VALUE(orig_value, anim_struct) (orig_value)
#endif
/**********************
 *      TYPEDEFS
 **********************/

/**********************
 *  STATIC PROTOTYPES
 **********************/
static lv_design_res_t lv_bar_design(lv_obj_t * bar, const lv_area_t * clip_area, lv_design_mode_t mode);
static lv_res_t lv_bar_signal(lv_obj_t * bar, lv_signal_t sign, void * param);
static lv_style_dsc_t * lv_bar_get_style(lv_obj_t * bar, uint8_t part);

static void draw_bg(lv_obj_t * bar, const lv_area_t * clip_area);
static void draw_indic(lv_obj_t * bar, const lv_area_t * clip_area);

#if LV_USE_ANIMATION
static void lv_bar_set_value_with_anim(lv_obj_t * bar, int16_t new_value, int16_t *value_ptr, lv_bar_anim_t *anim_info, lv_anim_enable_t en);
static void lv_bar_init_anim(lv_obj_t * bar, lv_bar_anim_t * bar_anim);
static void lv_bar_anim(lv_bar_anim_t * bar, lv_anim_value_t value);
static void lv_bar_anim_ready(lv_anim_t * a);
#endif

/**********************
 *  STATIC VARIABLES
 **********************/
static lv_design_cb_t ancestor_design_f;
static lv_signal_cb_t ancestor_signal;

/**********************
 *      MACROS
 **********************/

/**********************
 *   GLOBAL FUNCTIONS
 **********************/

/**
 * Create a bar objects
 * @param par pointer to an object, it will be the parent of the new bar
 * @param copy pointer to a bar object, if not NULL then the new object will be copied from it
 * @return pointer to the created bar
 */
lv_obj_t * lv_bar_create(lv_obj_t * par, const lv_obj_t * copy)
{
    LV_LOG_TRACE("lv_bar create started");

    /*Create the ancestor basic object*/
    lv_obj_t * new_bar = lv_obj_create(par, copy);
    LV_ASSERT_MEM(new_bar);
    if(new_bar == NULL) return NULL;

    if(ancestor_signal == NULL) ancestor_signal = lv_obj_get_signal_cb(new_bar);
    if(ancestor_design_f == NULL) ancestor_design_f = lv_obj_get_design_cb(new_bar);

    /*Allocate the object type specific extended data*/
    lv_bar_ext_t * ext = lv_obj_allocate_ext_attr(new_bar, sizeof(lv_bar_ext_t));
    LV_ASSERT_MEM(ext);
    if(ext == NULL) {
        lv_obj_del(new_bar);
        return NULL;
    }

    ext->min_value = 0;
	ext->start_value = 0;
    ext->max_value = 100;
    ext->cur_value = 0;
#if LV_USE_ANIMATION
    ext->anim_time  = 200;
	lv_bar_init_anim(new_bar, &ext->cur_value_anim);
	lv_bar_init_anim(new_bar, &ext->start_value_anim);
#endif
    ext->type         = LV_BAR_TYPE_NORMAL;
    lv_style_dsc_init(&ext->style_indic);

    lv_obj_set_signal_cb(new_bar, lv_bar_signal);
    lv_obj_set_design_cb(new_bar, lv_bar_design);


    /*Init the new  bar object*/
    if(copy == NULL) {
        lv_obj_set_click(new_bar, false);
        lv_obj_set_size(new_bar, LV_DPI * 2, LV_DPI / 4);
        lv_bar_set_value(new_bar, ext->cur_value, false);

        _ot(new_bar, LV_BAR_PART_BG, BAR);
        _ot(new_bar, LV_BAR_PART_INDIC, BAR_INDIC);

    } else {
        lv_bar_ext_t * ext_copy = lv_obj_get_ext_attr(copy);
        ext->min_value          = ext_copy->min_value;
		ext->start_value		= ext_copy->start_value;
        ext->max_value          = ext_copy->max_value;
        ext->cur_value          = ext_copy->cur_value;
        ext->style_indic        = ext_copy->style_indic;
        ext->type                = ext_copy->type;
        /*Refresh the style with new signal function*/
        lv_obj_refresh_style(new_bar, LV_OBJ_PART_ALL);

        lv_bar_set_value(new_bar, ext->cur_value, false);
    }

    LV_LOG_INFO("bar created");

    return new_bar;
}

/*=====================
 * Setter functions
 *====================*/

/**
 * Set a new value on the bar
 * @param bar pointer to a bar object
 * @param value new value
 * @param anim LV_ANIM_ON: set the value with an animation; LV_ANIM_OFF: change the value immediatelly
 */
void lv_bar_set_value(lv_obj_t * bar, int16_t value, lv_anim_enable_t anim)
{
    LV_ASSERT_OBJ(bar, LV_OBJX_NAME);

    lv_bar_ext_t * ext = lv_obj_get_ext_attr(bar);
    if(ext->cur_value == value) return;

    int16_t new_value;
    new_value = value > ext->max_value ? ext->max_value : value;
    new_value = new_value < ext->min_value ? ext->min_value : new_value;

    if(ext->cur_value == new_value) return;
#if LV_USE_ANIMATION == 0
    ext->cur_value = new_value;
    lv_obj_invalidate(bar);
#else
	lv_bar_set_value_with_anim(bar, new_value, &ext->cur_value, &ext->cur_value_anim, anim);
#endif
}

/**
 * Set a new start value on the bar
 * @param bar pointer to a bar object
 * @param value new start value
 * @param anim LV_ANIM_ON: set the value with an animation; LV_ANIM_OFF: change the value immediatelly
 */
void lv_bar_set_start_value(lv_obj_t * bar, int16_t start_value, lv_anim_enable_t anim)
{
    LV_ASSERT_OBJ(bar, LV_OBJX_NAME);

    lv_bar_ext_t * ext = lv_obj_get_ext_attr(bar);
    if(ext->start_value == start_value) return;

    int16_t new_value;
    new_value = start_value > ext->max_value ? ext->max_value : start_value;
    new_value = new_value < ext->min_value ? ext->min_value : start_value;

    if(ext->start_value == new_value) return;
#if LV_USE_ANIMATION == 0
    ext->start_value = new_value;
#else
	lv_bar_set_value_with_anim(bar, new_value, &ext->start_value, &ext->start_value_anim, anim);
#endif
}

/**
 * Set minimum and the maximum values of a bar
 * @param bar pointer to the bar object
 * @param min minimum value
 * @param max maximum value
 */
void lv_bar_set_range(lv_obj_t * bar, int16_t min, int16_t max)
{
    LV_ASSERT_OBJ(bar, LV_OBJX_NAME);

    lv_bar_ext_t * ext = lv_obj_get_ext_attr(bar);
    if(ext->min_value == min && ext->max_value == max) return;

    ext->max_value = max;
    ext->min_value = min;

    if(lv_bar_get_type(bar) != LV_BAR_TYPE_CUSTOM)
        ext->start_value = min;

    if(ext->cur_value > max) {
        ext->cur_value = max;
        lv_bar_set_value(bar, ext->cur_value, false);
    }
    if(ext->cur_value < min) {
        ext->cur_value = min;
        lv_bar_set_value(bar, ext->cur_value, false);
    }
    lv_obj_invalidate(bar);
}

/**
 * Set the type of bar.
 * @param bar pointer to bar object
 * @param type bar type
 */
void lv_bar_set_type(lv_obj_t * bar, lv_bar_type_t type)
{
	LV_ASSERT_OBJ(bar, LV_OBJX_NAME);

    lv_bar_ext_t * ext = lv_obj_get_ext_attr(bar);
	ext->type = type;
	if(ext->type != LV_BAR_TYPE_CUSTOM)
		ext->start_value = ext->min_value;

	lv_obj_invalidate(bar);
}

/**
 * Set the animation time of the bar
 * @param bar pointer to a bar object
 * @param anim_time the animation time in milliseconds.
 */
void lv_bar_set_anim_time(lv_obj_t * bar, uint16_t anim_time)
{
    LV_ASSERT_OBJ(bar, LV_OBJX_NAME);

#if LV_USE_ANIMATION
    lv_bar_ext_t * ext = lv_obj_get_ext_attr(bar);
    ext->anim_time     = anim_time;
#else
    (void)bar;       /*Unused*/
    (void)anim_time; /*Unused*/
#endif
}

/*=====================
 * Getter functions
 *====================*/

/**
 * Get the value of a bar
 * @param bar pointer to a bar object
 * @return the value of the bar
 */
int16_t lv_bar_get_value(const lv_obj_t * bar)
{
    LV_ASSERT_OBJ(bar, LV_OBJX_NAME);

    lv_bar_ext_t * ext = lv_obj_get_ext_attr(bar);

    return LV_BAR_GET_ANIM_VALUE(ext->cur_value, ext->cur_value_anim);
}

/**
 * Get the start value of a bar
 * @param bar pointer to a bar object
 * @return the start value of the bar
 */
int16_t lv_bar_get_start_value(const lv_obj_t * bar)
{
    LV_ASSERT_OBJ(bar, LV_OBJX_NAME);

    lv_bar_ext_t * ext = lv_obj_get_ext_attr(bar);

	if(ext->type != LV_BAR_TYPE_CUSTOM) return ext->min_value;

    return LV_BAR_GET_ANIM_VALUE(ext->start_value, ext->start_value_anim);
}

/**
 * Get the minimum value of a bar
 * @param bar pointer to a bar object
 * @return the minimum value of the bar
 */
int16_t lv_bar_get_min_value(const lv_obj_t * bar)
{
    LV_ASSERT_OBJ(bar, LV_OBJX_NAME);

    lv_bar_ext_t * ext = lv_obj_get_ext_attr(bar);
    return ext->min_value;
}

/**
 * Get the maximum value of a bar
 * @param bar pointer to a bar object
 * @return the maximum value of the bar
 */
int16_t lv_bar_get_max_value(const lv_obj_t * bar)
{
    LV_ASSERT_OBJ(bar, LV_OBJX_NAME);

    lv_bar_ext_t * ext = lv_obj_get_ext_attr(bar);
    return ext->max_value;
}

/**
 * Get the type of bar.
 * @param bar pointer to bar object
 * @return bar type
 */
lv_bar_type_t lv_bar_get_type(lv_obj_t * bar) {
	LV_ASSERT_OBJ(bar, LV_OBJX_NAME);

    lv_bar_ext_t * ext = lv_obj_get_ext_attr(bar);
	return ext->type;
}

/**
 * Get the animation time of the bar
 * @param bar pointer to a bar object
 * @return the animation time in milliseconds.
 */
uint16_t lv_bar_get_anim_time(const lv_obj_t * bar)
{
    LV_ASSERT_OBJ(bar, LV_OBJX_NAME);

#if LV_USE_ANIMATION
    lv_bar_ext_t * ext = lv_obj_get_ext_attr(bar);
    return ext->anim_time;
#else
    (void)bar;       /*Unused*/
    return 0;
#endif
}


/**********************
 *   STATIC FUNCTIONS
 **********************/

/**
 * Handle the drawing related tasks of the bars
 * @param bar pointer to an object
 * @param clip_area the object will be drawn only in this area
 * @param mode LV_DESIGN_COVER_CHK: only check if the object fully covers the 'mask_p' area
 *                                  (return 'true' if yes)
 *             LV_DESIGN_DRAW: draw the object (always return 'true')
 *             LV_DESIGN_DRAW_POST: drawing after every children are drawn
 * @param return an element of `lv_design_res_t`
 */
static lv_design_res_t lv_bar_design(lv_obj_t * bar, const lv_area_t * clip_area, lv_design_mode_t mode)
{
    if(mode == LV_DESIGN_COVER_CHK) {
        /*Return false if the object is not covers the mask area*/
        return ancestor_design_f(bar, clip_area, mode);
    } else if(mode == LV_DESIGN_DRAW_MAIN) {
        draw_bg(bar, clip_area);
        draw_indic(bar, clip_area);

    } else if(mode == LV_DESIGN_DRAW_POST) {

    }
    return LV_DESIGN_RES_OK;
}

static void draw_bg(lv_obj_t * bar, const lv_area_t * clip_area)
{
    /*Simply draw the background*/
    lv_draw_rect_dsc_t draw_dsc;
    lv_draw_rect_dsc_init(&draw_dsc);
    lv_obj_init_draw_rect_dsc(bar, LV_BAR_PART_BG, &draw_dsc);
    lv_draw_rect(&bar->coords, clip_area, &draw_dsc);

}

static void draw_indic(lv_obj_t * bar, const lv_area_t * clip_area)
{
    lv_bar_ext_t * ext = lv_obj_get_ext_attr(bar);

    lv_coord_t objw = lv_obj_get_width(bar);
    lv_coord_t objh = lv_obj_get_height(bar);
    int32_t range = ext->max_value - ext->min_value;
    bool hor = objw >= objh ? true : false;
    bool sym = false;
    if(ext->type == LV_BAR_TYPE_SYM && ext->min_value < 0 && ext->max_value > 0 && ext->start_value == ext->min_value) sym = true;

    /*Calculate the indicator area*/
    lv_style_value_t bg_left = lv_obj_get_style_value(bar,   LV_BAR_PART_BG, LV_STYLE_PAD_LEFT);
    lv_style_value_t bg_right = lv_obj_get_style_value(bar,  LV_BAR_PART_BG, LV_STYLE_PAD_RIGHT);
    lv_style_value_t bg_top = lv_obj_get_style_value(bar,    LV_BAR_PART_BG, LV_STYLE_PAD_TOP);
    lv_style_value_t bg_bottom = lv_obj_get_style_value(bar, LV_BAR_PART_BG, LV_STYLE_PAD_BOTTOM);

    /*Respect padding and minimum width/height too*/
    lv_area_copy(&ext->indic_area, &bar->coords);
    ext->indic_area.x1 += bg_left;
    ext->indic_area.x2 -= bg_right;
    ext->indic_area.y1 += bg_top;
    ext->indic_area.y2 -= bg_bottom;

    if(hor && lv_area_get_height(&ext->indic_area) < LV_BAR_SIZE_MIN) {
        ext->indic_area.y1 = bar->coords.y1 + (objh / 2) - (LV_BAR_SIZE_MIN / 2);
        ext->indic_area.y2 = ext->indic_area.y1 + LV_BAR_SIZE_MIN;
    } else if(!hor && lv_area_get_width(&ext->indic_area) < LV_BAR_SIZE_MIN) {
        ext->indic_area.x1 = bar->coords.x1 + (objw / 2) - (LV_BAR_SIZE_MIN / 2);
        ext->indic_area.x2 = ext->indic_area.x1 + LV_BAR_SIZE_MIN;
    }

    lv_coord_t indicw = lv_area_get_width(&ext->indic_area);
    lv_coord_t indich = lv_area_get_height(&ext->indic_area);

    /*Calculate the indicator length*/
    lv_coord_t anim_length = hor ? indicw : indich;

    lv_coord_t anim_cur_value_x, anim_start_value_x;

    lv_coord_t * axis1, * axis2;
    lv_coord_t (*indic_length_calc)(const lv_area_t *area);

    if(hor) {
        axis1 = &ext->indic_area.x1;
        axis2 = &ext->indic_area.x2;
        indic_length_calc = lv_area_get_width;
    } else {
        axis1 = &ext->indic_area.y1;
        axis2 = &ext->indic_area.y2;
        indic_length_calc = lv_area_get_height;
    }

#if LV_USE_ANIMATION
    if(LV_BAR_IS_ANIMATING(ext->start_value_anim)) {
        lv_coord_t anim_start_value_start_x =
            (int32_t)((int32_t)anim_length * (ext->start_value_anim.anim_start - ext->min_value)) / range;
        lv_coord_t anim_start_value_end_x =
            (int32_t)((int32_t)anim_length * (ext->start_value_anim.anim_end - ext->min_value)) / range;
        
        anim_start_value_x = (((anim_start_value_end_x - anim_start_value_start_x) * ext->start_value_anim.anim_state) >> LV_BAR_ANIM_STATE_NORM);
    } else
#endif
    {
        anim_start_value_x = (int32_t)((int32_t)anim_length * (ext->start_value - ext->min_value)) / range;
    }

#if LV_USE_ANIMATION
    if(LV_BAR_IS_ANIMATING(ext->cur_value_anim)) {
        lv_coord_t anim_cur_value_start_x =
            (int32_t)((int32_t)anim_length * (ext->cur_value_anim.anim_start - ext->min_value)) / range;
        lv_coord_t anim_cur_value_end_x =
            (int32_t)((int32_t)anim_length * (ext->cur_value_anim.anim_end - ext->min_value)) / range;
        
        anim_cur_value_x = (((anim_cur_value_end_x - anim_cur_value_start_x) * ext->cur_value_anim.anim_state) >> LV_BAR_ANIM_STATE_NORM);
    } else
#endif
    {
        anim_cur_value_x = (int32_t)((int32_t)anim_length * (ext->cur_value - ext->min_value)) / range;
    }

    /* Set the indicator length */
    *axis2 = *axis1 + anim_cur_value_x;
    *axis1 += anim_start_value_x;

    if(sym) {
        lv_coord_t zero;
        zero = *axis1 + (-ext->min_value * anim_length) / range;
        if(*axis2 > zero)
            *axis1 = zero;
        else {
            *axis1 = *axis2;
            *axis2 = zero;
        }
    }

    /*Draw the indicator*/

    /*Do not draw a zero length indicator*/
    if(!sym && indic_length_calc(&ext->indic_area) == 0) return;

    uint16_t bg_radius = lv_obj_get_style_value(bar, LV_BAR_PART_BG, LV_STYLE_RADIUS);
    lv_coord_t short_side = LV_MATH_MIN(objw, objh);
    if(bg_radius > short_side >> 1) bg_radius = short_side >> 1;
<<<<<<< HEAD

    lv_draw_rect_dsc_t draw_indic_dsc;
    lv_draw_rect_dsc_init(&draw_indic_dsc);
    lv_obj_init_draw_rect_dsc(bar, LV_BAR_PART_INDIC, &draw_indic_dsc);

    /* Draw only the shadow if the indicator is long enough.
     * The radius of the bg and the indicator can make a strange shape where
     * it'd be very difficult to draw shadow. */
    if((hor && lv_area_get_width(&ext->indic_area) > bg_radius * 2) ||
      (!hor && lv_area_get_height(&ext->indic_area) > bg_radius * 2)) {
        lv_opa_t bg_opa = draw_indic_dsc.bg_opa;
        lv_opa_t border_opa = draw_indic_dsc.border_opa;
        draw_indic_dsc.bg_opa = LV_OPA_TRANSP;
        draw_indic_dsc.border_opa = LV_OPA_TRANSP;
        lv_draw_rect(&ext->indic_area, clip_area, &draw_indic_dsc);
        draw_indic_dsc.bg_opa = bg_opa;
        draw_indic_dsc.border_opa = border_opa;
=======
    /*Draw only the shadow*/
    if(indic_length_calc(&ext->indic_area) > (bg_radius * 2)) {
        style_indic_tmp.body.opa = LV_OPA_TRANSP;
        style_indic_tmp.body.border.width = 0;
        lv_draw_rect(&ext->indic_area, clip_area, &style_indic_tmp, opa);
>>>>>>> 32b4a7fc
    }

    lv_draw_mask_radius_param_t mask_bg_param;
    lv_draw_mask_radius_init(&mask_bg_param, &bar->coords, bg_radius, false);
    int16_t mask_bg_id = lv_draw_mask_add(&mask_bg_param, NULL);

    /*Draw_only the background*/
    lv_opa_t shadow_opa = draw_indic_dsc.shadow_opa;
    lv_opa_t border_opa = draw_indic_dsc.border_opa;
    draw_indic_dsc.border_opa = LV_OPA_TRANSP;
    draw_indic_dsc.shadow_opa = LV_OPA_TRANSP;

    /*Get the max possible indicator area. The gradient should be applied on this*/
    lv_area_t mask_indic_max_area;
    lv_area_copy(&mask_indic_max_area, &bar->coords);
    mask_indic_max_area.x1 += bg_left;
    mask_indic_max_area.y1 += bg_top;
    mask_indic_max_area.x2 -= bg_right;
    mask_indic_max_area.y2 -= bg_bottom;

    /*Create a mask to the current indicator area to see only this part from the whole gradient.*/
    lv_draw_mask_radius_param_t mask_indic_param;
    lv_draw_mask_radius_init(&mask_indic_param, &ext->indic_area, draw_indic_dsc.radius, false);
    int16_t mask_indic_id = lv_draw_mask_add(&mask_indic_param, NULL);

    lv_draw_rect(&mask_indic_max_area, clip_area, &draw_indic_dsc);
    draw_indic_dsc.border_opa = border_opa;
    draw_indic_dsc.shadow_opa = shadow_opa;

    /*Draw the border*/
    draw_indic_dsc.bg_opa = LV_OPA_TRANSP;
    draw_indic_dsc.shadow_opa = LV_OPA_TRANSP;
    lv_draw_rect(&ext->indic_area, clip_area, &draw_indic_dsc);

    lv_draw_mask_remove_id(mask_indic_id);
    lv_draw_mask_remove_id(mask_bg_id);

}

/**
 * Signal function of the bar
 * @param bar pointer to a bar object
 * @param sign a signal type from lv_signal_t enum
 * @param param pointer to a signal specific variable
 * @return LV_RES_OK: the object is not deleted in the function; LV_RES_INV: the object is deleted
 */
static lv_res_t lv_bar_signal(lv_obj_t * bar, lv_signal_t sign, void * param)
{
    lv_res_t res;

    if(sign == LV_SIGNAL_GET_STYLE) {
        uint8_t ** type_p = param;
        lv_style_dsc_t ** style_dsc_p = param;
        *style_dsc_p = lv_bar_get_style(bar, **type_p);
        return LV_RES_OK;
    }

    /* Include the ancient signal function */
    res = ancestor_signal(bar, sign, param);
    if(res != LV_RES_OK) return res;
    if(sign == LV_SIGNAL_GET_TYPE) return lv_obj_handle_get_type_signal(param, LV_OBJX_NAME);

    if(sign == LV_SIGNAL_REFR_EXT_DRAW_PAD) {
        lv_style_value_t bg_sh_width = lv_obj_get_style_value(bar, LV_BAR_PART_BG, LV_STYLE_SHADOW_WIDTH);
        lv_style_value_t bg_sh_spread = lv_obj_get_style_value(bar, LV_BAR_PART_BG, LV_STYLE_SHADOW_SPREAD);
        lv_style_value_t bg_sh_ofs_x = lv_obj_get_style_value(bar, LV_BAR_PART_BG, LV_STYLE_SHADOW_OFFSET_X);
        lv_style_value_t bg_sh_ofs_y = lv_obj_get_style_value(bar, LV_BAR_PART_BG, LV_STYLE_SHADOW_OFFSET_Y);

        lv_coord_t bg_size = bg_sh_width + bg_sh_spread;
        bg_size += LV_MATH_MAX(LV_MATH_ABS(bg_sh_ofs_x), LV_MATH_ABS(bg_sh_ofs_y));


        lv_style_value_t indic_sh_width = lv_obj_get_style_value(bar,  LV_BAR_PART_INDIC, LV_STYLE_SHADOW_WIDTH);
        lv_style_value_t indic_sh_spread = lv_obj_get_style_value(bar, LV_BAR_PART_INDIC, LV_STYLE_SHADOW_SPREAD);
        lv_style_value_t indic_sh_ofs_x = lv_obj_get_style_value(bar,  LV_BAR_PART_INDIC, LV_STYLE_SHADOW_OFFSET_X);
        lv_style_value_t indic_sh_ofs_y = lv_obj_get_style_value(bar,  LV_BAR_PART_INDIC, LV_STYLE_SHADOW_OFFSET_Y);


        lv_coord_t indic_size = indic_sh_width + indic_sh_spread;
        indic_size += LV_MATH_MAX(LV_MATH_ABS(indic_sh_ofs_x), LV_MATH_ABS(indic_sh_ofs_y));

        bar->ext_draw_pad = LV_MATH_MAX(bar->ext_draw_pad, bg_size);
        bar->ext_draw_pad = LV_MATH_MAX(bar->ext_draw_pad, indic_size);

    }

	if(sign == LV_SIGNAL_CLEANUP) {
#if LV_USE_ANIMATION
		lv_bar_ext_t * ext = lv_obj_get_ext_attr(bar);
		lv_anim_del(&ext->cur_value_anim, NULL);
		lv_anim_del(&ext->start_value_anim, NULL);
#endif
	}

    return res;
}

static lv_style_dsc_t * lv_bar_get_style(lv_obj_t * bar, uint8_t part)
{
    LV_ASSERT_OBJ(bar, LV_OBJX_NAME);

    lv_bar_ext_t * ext = lv_obj_get_ext_attr(bar);
    lv_style_dsc_t * style_dsc_p;

    switch(part) {
    case LV_BAR_PART_BG:
        style_dsc_p = &bar->style_dsc;
        break;
    case LV_BAR_PART_INDIC:
        style_dsc_p = &ext->style_indic;
        break;
    default:
        style_dsc_p = NULL;
    }

    return style_dsc_p;
}

#if LV_USE_ANIMATION
static void lv_bar_anim(lv_bar_anim_t * var, lv_anim_value_t value)
{
    var->anim_state    = value;
    lv_obj_invalidate(var->bar);
}

static void lv_bar_anim_ready(lv_anim_t * a)
{
	lv_bar_anim_t * var = a->var;
	lv_bar_ext_t * ext = lv_obj_get_ext_attr(var->bar);
    var->anim_state = LV_BAR_ANIM_STATE_INV;
	if(var == &ext->cur_value_anim)
		ext->cur_value = var->anim_end;
	else if(var == &ext->start_value_anim)
		ext->start_value = var->anim_end;
	lv_obj_invalidate(var->bar);
}

static void lv_bar_set_value_with_anim(lv_obj_t * bar, int16_t new_value, int16_t *value_ptr, lv_bar_anim_t *anim_info, lv_anim_enable_t en) {
    if(en == LV_ANIM_OFF) {
        *value_ptr = new_value;
        lv_obj_invalidate(bar);
    } else {
        lv_bar_ext_t *ext = lv_obj_get_ext_attr(bar);
        /*No animation in progress -> simply set the values*/
        if(anim_info->anim_state == LV_BAR_ANIM_STATE_INV) {
            anim_info->anim_start = *value_ptr;
            anim_info->anim_end   = new_value;
        }
        /*Animation in progress. Start from the animation end value*/
        else {
            anim_info->anim_start = anim_info->anim_end;
            anim_info->anim_end   = new_value;
        }
		/* Stop the previous animation if it exists */
		lv_anim_del(anim_info, NULL);

        lv_anim_t a;
        a.var            = anim_info;
        a.start          = LV_BAR_ANIM_STATE_START;
        a.end            = LV_BAR_ANIM_STATE_END;
        a.exec_cb        = (lv_anim_exec_xcb_t)lv_bar_anim;
        a.path_cb        = lv_anim_path_linear;
        a.ready_cb       = lv_bar_anim_ready;
        a.act_time       = 0;
        a.time           = ext->anim_time;
        a.playback       = 0;
        a.playback_pause = 0;
        a.repeat         = 0;
        a.repeat_pause   = 0;

        lv_anim_create(&a);
    }
}

static void lv_bar_init_anim(lv_obj_t * bar, lv_bar_anim_t * bar_anim)
{
	bar_anim->bar = bar;
	bar_anim->anim_start = 0;
	bar_anim->anim_end = 0;
	bar_anim->anim_state = LV_BAR_ANIM_STATE_INV;
}
#endif

#endif<|MERGE_RESOLUTION|>--- conflicted
+++ resolved
@@ -490,7 +490,6 @@
     uint16_t bg_radius = lv_obj_get_style_value(bar, LV_BAR_PART_BG, LV_STYLE_RADIUS);
     lv_coord_t short_side = LV_MATH_MIN(objw, objh);
     if(bg_radius > short_side >> 1) bg_radius = short_side >> 1;
-<<<<<<< HEAD
 
     lv_draw_rect_dsc_t draw_indic_dsc;
     lv_draw_rect_dsc_init(&draw_indic_dsc);
@@ -508,13 +507,6 @@
         lv_draw_rect(&ext->indic_area, clip_area, &draw_indic_dsc);
         draw_indic_dsc.bg_opa = bg_opa;
         draw_indic_dsc.border_opa = border_opa;
-=======
-    /*Draw only the shadow*/
-    if(indic_length_calc(&ext->indic_area) > (bg_radius * 2)) {
-        style_indic_tmp.body.opa = LV_OPA_TRANSP;
-        style_indic_tmp.body.border.width = 0;
-        lv_draw_rect(&ext->indic_area, clip_area, &style_indic_tmp, opa);
->>>>>>> 32b4a7fc
     }
 
     lv_draw_mask_radius_param_t mask_bg_param;
