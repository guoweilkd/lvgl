/**
 * @file lv_roller.c
 *
 */

/*********************
 *      INCLUDES
 *********************/
#include "lv_roller.h"
#if LV_USE_ROLLER != 0

#include "../lv_core/lv_debug.h"
#include "../lv_draw/lv_draw.h"
#include "../lv_core/lv_group.h"
#include "../lv_themes/lv_theme.h"

/*********************
 *      DEFINES
 *********************/
#define LV_OBJX_NAME "lv_roller"

#if LV_USE_ANIMATION == 0
#undef LV_ROLLER_DEF_ANIM_TIME
#define LV_ROLLER_DEF_ANIM_TIME 0 /*No animation*/
#endif

/**********************
 *      TYPEDEFS
 **********************/

/**********************
 *  STATIC PROTOTYPES
 **********************/
static bool lv_roller_design(lv_obj_t * roller, const lv_area_t * mask, lv_design_mode_t mode);
static lv_res_t lv_roller_scrl_signal(lv_obj_t * roller_scrl, lv_signal_t sign, void * param);
static lv_res_t lv_roller_signal(lv_obj_t * roller, lv_signal_t sign, void * param);
static void refr_position(lv_obj_t * roller, lv_anim_enable_t animen);
static void refr_height(lv_obj_t * roller);
static void inf_normalize(void * roller_scrl);
#if LV_USE_ANIMATION
static void scroll_anim_ready_cb(lv_anim_t * a);
#endif
static void draw_bg(lv_obj_t * roller, const lv_area_t * mask);

/**********************
 *  STATIC VARIABLES
 **********************/
static lv_signal_cb_t ancestor_signal;
static lv_signal_cb_t ancestor_scrl_signal;

/**********************
 *      MACROS
 **********************/

/**********************
 *   GLOBAL FUNCTIONS
 **********************/

/**
 * Create a roller object
 * @param par pointer to an object, it will be the parent of the new roller
 * @param copy pointer to a roller object, if not NULL then the new object will be copied from it
 * @return pointer to the created roller
 */
lv_obj_t * lv_roller_create(lv_obj_t * par, const lv_obj_t * copy)
{
    LV_LOG_TRACE("roller create started");

    /*Create the ancestor of roller*/
    lv_obj_t * new_roller = lv_ddlist_create(par, copy);
    LV_ASSERT_MEM(new_roller);
    if(new_roller == NULL) return NULL;

    if(ancestor_scrl_signal == NULL) ancestor_scrl_signal = lv_obj_get_signal_cb(lv_page_get_scrl(new_roller));
    if(ancestor_signal == NULL) ancestor_signal = lv_obj_get_signal_cb(new_roller);

    /*Allocate the roller type specific extended data*/
    lv_roller_ext_t * ext = lv_obj_allocate_ext_attr(new_roller, sizeof(lv_roller_ext_t));
    LV_ASSERT_MEM(ext);
    if(ext == NULL) return NULL;
    ext->ddlist.draw_arrow = 0; /*Do not draw arrow by default*/

    /*The signal and design functions are not copied so set them here*/
    lv_obj_set_signal_cb(new_roller, lv_roller_signal);
    lv_obj_set_design_cb(new_roller, lv_roller_design);

    /*Init the new roller roller*/
    if(copy == NULL) {
        lv_obj_t * scrl = lv_page_get_scrl(new_roller);
        lv_obj_set_drag(scrl, true);                                  /*In ddlist it might be disabled*/
        lv_page_set_scrl_fit2(new_roller, LV_FIT_TIGHT, LV_FIT_NONE); /*Height is specified directly*/
        lv_ddlist_open(new_roller, false);
        lv_ddlist_set_anim_time(new_roller, LV_ROLLER_DEF_ANIM_TIME);
        lv_ddlist_set_stay_open(new_roller, true);
        lv_roller_set_visible_row_count(new_roller, 3);
        lv_label_set_align(ext->ddlist.label, LV_LABEL_ALIGN_CENTER);

        lv_obj_set_signal_cb(scrl, lv_roller_scrl_signal);

        /*Set the default styles*/
        lv_theme_t * th = lv_theme_get_current();
        if(th) {
            lv_roller_set_style(new_roller, LV_ROLLER_STYLE_BG, th->style.roller.bg);
            lv_roller_set_style(new_roller, LV_ROLLER_STYLE_SEL, th->style.roller.sel);
        } else {
            /*Refresh the roller's style*/
            lv_obj_refresh_style(new_roller); /*To set scrollable size automatically*/
        }
    }
    /*Copy an existing roller*/
    else {
        lv_roller_ext_t * copy_ext = lv_obj_get_ext_attr(copy);
        ext->mode                  = copy_ext->mode;

        lv_obj_t * scrl = lv_page_get_scrl(new_roller);
        lv_ddlist_open(new_roller, false);
        lv_obj_set_signal_cb(scrl, lv_roller_scrl_signal);

        /*Refresh the roller's style*/
        lv_obj_refresh_style(new_roller); /*Refresh the style with new signal function*/
    }

    LV_LOG_INFO("roller created");

    return new_roller;
}

/*=====================
 * Setter functions
 *====================*/

/**
 * Set the options on a roller
 * @param roller pointer to roller object
 * @param options a string with '\n' separated options. E.g. "One\nTwo\nThree"
 * @param mode `LV_ROLLER_MODE_NORMAL` or `LV_ROLLER_MODE_INFINITE`
 */
void lv_roller_set_options(lv_obj_t * roller, const char * options, lv_roller_mode_t mode)
{
    LV_ASSERT_OBJ(roller, LV_OBJX_NAME);
    LV_ASSERT_STR(options);

    lv_roller_ext_t * ext = lv_obj_get_ext_attr(roller);

    if(mode == LV_ROLLER_MODE_NORMAL) {
        ext->mode = LV_ROLLER_MODE_NORMAL;
        lv_ddlist_set_options(roller, options);

        /* Make sure the roller's height and the scrollable's height is refreshed.
         * They are refreshed in `LV_SIGNAL_COORD_CHG` but if the new options has the same width
         * that signal won't be called. (It called because LV_FIT_TIGHT hor fit)*/
        refr_height(roller);
    } else {
        ext->mode = LV_ROLLER_MODE_INIFINITE;

        uint32_t opt_len = strlen(options) + 1; /*+1 to add '\n' after option lists*/
        char * opt_extra = lv_mem_alloc(opt_len * LV_ROLLER_INF_PAGES);
        uint8_t i;
        for(i = 0; i < LV_ROLLER_INF_PAGES; i++) {
            strcpy(&opt_extra[opt_len * i], options);
            opt_extra[opt_len * (i + 1) - 1] = '\n';
        }
        opt_extra[opt_len * LV_ROLLER_INF_PAGES - 1] = '\0';
        lv_ddlist_set_options(roller, opt_extra);
        lv_mem_free(opt_extra);

        /* Make sure the roller's height and the scrollable's height is refreshed.
         * They are refreshed in `LV_SIGNAL_COORD_CHG` but if the new options has the same width
         * that signal won't be called. (It called because LV_FIT_TIGHT hor fit)*/
        refr_height(roller);

        uint16_t real_id_cnt = ext->ddlist.option_cnt / LV_ROLLER_INF_PAGES;
        lv_roller_set_selected(roller, ((LV_ROLLER_INF_PAGES / 2) + 1) * real_id_cnt, false); /*Select the middle page*/
    }
}

/**
 * Set the align of the roller's options (left or center)
 * @param roller - pointer to a roller object
 * @param align - one of lv_label_align_t values (left, right, center)
 */
void lv_roller_set_align(lv_obj_t * roller, lv_label_align_t align)
{
    LV_ASSERT_OBJ(roller, LV_OBJX_NAME);

    lv_roller_ext_t * ext = lv_obj_get_ext_attr(roller);

    lv_obj_t * label = ext->ddlist.label;

    if(label == NULL) return; /*Probably the roller is being deleted if the label is NULL.*/
    lv_label_set_align(label, align);

    switch(lv_label_get_align(label)) {
        case LV_LABEL_ALIGN_LEFT: lv_obj_align(label, NULL, LV_ALIGN_IN_LEFT_MID, 0, 0); break;
        case LV_LABEL_ALIGN_CENTER: lv_obj_align(label, NULL, LV_ALIGN_CENTER, 0, 0); break;
        case LV_LABEL_ALIGN_RIGHT: lv_obj_align(label, NULL, LV_ALIGN_IN_RIGHT_MID, 0, 0); break;
    }
}

/**
 * Set the selected option
 * @param roller pointer to a roller object
 * @param sel_opt id of the selected option (0 ... number of option - 1);
 * @param anim_en LV_ANIM_ON: set with animation; LV_ANOM_OFF set immediately
 */
void lv_roller_set_selected(lv_obj_t * roller, uint16_t sel_opt, lv_anim_enable_t anim)
{
    LV_ASSERT_OBJ(roller, LV_OBJX_NAME);

#if LV_USE_ANIMATION == 0
    anim = LV_ANIM_OFF;
#endif

    if(lv_roller_get_selected(roller) == sel_opt) return;

    lv_ddlist_set_selected(roller, sel_opt);
    refr_position(roller, anim);
}

/**
 * Set the height to show the given number of rows (options)
 * @param roller pointer to a roller object
 * @param row_cnt number of desired visible rows
 */
void lv_roller_set_visible_row_count(lv_obj_t * roller, uint8_t row_cnt)
{
    LV_ASSERT_OBJ(roller, LV_OBJX_NAME);

    lv_roller_ext_t * ext          = lv_obj_get_ext_attr(roller);
    const lv_style_t * style_label = lv_obj_get_style(ext->ddlist.label);
    uint8_t n_line_space           = (row_cnt > 1) ? row_cnt - 1 : 1;
    lv_ddlist_set_fix_height(roller, lv_font_get_line_height(style_label->text.font) * row_cnt +
                                         style_label->text.line_space * n_line_space);
}

/**
 * Set a style of a roller
 * @param roller pointer to a roller object
 * @param type which style should be set
 * @param style pointer to a style
 */
void lv_roller_set_style(lv_obj_t * roller, lv_roller_style_t type, const lv_style_t * style)
{
    LV_ASSERT_OBJ(roller, LV_OBJX_NAME);

    switch(type) {
        case LV_ROLLER_STYLE_BG: lv_obj_set_style(roller, style); break;
        case LV_ROLLER_STYLE_SEL: lv_ddlist_set_style(roller, LV_DDLIST_STYLE_SEL, style); break;
    }
}

/*=====================
 * Getter functions
 *====================*/

/**
 * Get the id of the selected option
 * @param roller pointer to a roller object
 * @return id of the selected option (0 ... number of option - 1);
 */
uint16_t lv_roller_get_selected(const lv_obj_t * roller)
{
    LV_ASSERT_OBJ(roller, LV_OBJX_NAME);

    lv_roller_ext_t * ext = lv_obj_get_ext_attr(roller);
    if(ext->mode == LV_ROLLER_MODE_INIFINITE) {
        uint16_t real_id_cnt = ext->ddlist.option_cnt / LV_ROLLER_INF_PAGES;
        return lv_ddlist_get_selected(roller) % real_id_cnt;
    } else {
        return lv_ddlist_get_selected(roller);
    }
}

/**
 * Get the align attribute. Default alignment after _create is LV_LABEL_ALIGN_CENTER
 * @param roller pointer to a roller object
 * @return LV_LABEL_ALIGN_LEFT, LV_LABEL_ALIGN_RIGHT or LV_LABEL_ALIGN_CENTER
 */
lv_label_align_t lv_roller_get_align(const lv_obj_t * roller)
{
    LV_ASSERT_OBJ(roller, LV_OBJX_NAME);

    lv_roller_ext_t * ext = lv_obj_get_ext_attr(roller);
    LV_ASSERT_MEM(ext);
    LV_ASSERT_MEM(ext->ddlist.label);
    return lv_label_get_align(ext->ddlist.label);
}

/**
 * Get the auto width set attribute
 * @param roller pointer to a roller object
 * @return true: auto size enabled; false: manual width settings enabled
 */
bool lv_roller_get_hor_fit(const lv_obj_t * roller)
{
    LV_ASSERT_OBJ(roller, LV_OBJX_NAME);

    return lv_page_get_scrl_fit_left(roller);
}

/**
 * Get a style of a roller
 * @param roller pointer to a roller object
 * @param type which style should be get
 * @return style pointer to a style
 *  */
const lv_style_t * lv_roller_get_style(const lv_obj_t * roller, lv_roller_style_t type)
{
    LV_ASSERT_OBJ(roller, LV_OBJX_NAME);

    switch(type) {
        case LV_ROLLER_STYLE_BG: return lv_obj_get_style(roller);
        case LV_ROLLER_STYLE_SEL: return lv_ddlist_get_style(roller, LV_DDLIST_STYLE_SEL);
        default: return NULL;
    }

    /*To avoid warning*/
    return NULL;
}

/**********************
 *   STATIC FUNCTIONS
 **********************/

/**
 * Handle the drawing related tasks of the rollers
 * @param roller pointer to an object
 * @param mask the object will be drawn only in this area
 * @param mode LV_DESIGN_COVER_CHK: only check if the object fully covers the 'mask_p' area
 *                                  (return 'true' if yes)
 *             LV_DESIGN_DRAW: draw the object (always return 'true')
 *             LV_DESIGN_DRAW_POST: drawing after every children are drawn
 * @param return true/false, depends on 'mode'
 */
static bool lv_roller_design(lv_obj_t * roller, const lv_area_t * mask, lv_design_mode_t mode)
{
    /*Return false if the object is not covers the mask_p area*/
    if(mode == LV_DESIGN_COVER_CHK) {
        return false;
    }
    /*Draw the object*/
    else if(mode == LV_DESIGN_DRAW_MAIN) {
        draw_bg(roller, mask);

        const lv_style_t * style = lv_roller_get_style(roller, LV_ROLLER_STYLE_BG);
        lv_opa_t opa_scale       = lv_obj_get_opa_scale(roller);
        const lv_font_t * font   = style->text.font;
        lv_roller_ext_t * ext    = lv_obj_get_ext_attr(roller);
        lv_coord_t font_h        = lv_font_get_line_height(font);
        lv_area_t rect_area;
        rect_area.y1 = roller->coords.y1 + lv_obj_get_height(roller) / 2 - font_h / 2 - style->text.line_space / 2;
        if((font_h & 0x1) && (style->text.line_space & 0x1)) rect_area.y1--; /*Compensate the two rounding error*/
        rect_area.y2 = rect_area.y1 + font_h + style->text.line_space - 1;
        lv_area_t roller_coords;
        lv_obj_get_coords(roller, &roller_coords);
        lv_obj_get_inner_coords(roller, &roller_coords);

        rect_area.x1 = roller_coords.x1;
        rect_area.x2 = roller_coords.x2;

        lv_draw_rect(&rect_area, mask, ext->ddlist.sel_style, opa_scale);
    }
    /*Post draw when the children are drawn*/
    else if(mode == LV_DESIGN_DRAW_POST) {
        const lv_style_t * style = lv_roller_get_style(roller, LV_ROLLER_STYLE_BG);
        lv_roller_ext_t * ext    = lv_obj_get_ext_attr(roller);
        const lv_font_t * font   = style->text.font;
        lv_coord_t font_h        = lv_font_get_line_height(font);
        lv_opa_t opa_scale       = lv_obj_get_opa_scale(roller);

        /*Redraw the text on the selected area with a different color*/
        lv_area_t rect_area;
        rect_area.y1 = roller->coords.y1 + lv_obj_get_height(roller) / 2 - font_h / 2 - style->text.line_space / 2;
        if((font_h & 0x1) && (style->text.line_space & 0x1)) rect_area.y1--; /*Compensate the two rounding error*/
        rect_area.y2 = rect_area.y1 + font_h + style->text.line_space - 1;
        rect_area.x1 = roller->coords.x1;
        rect_area.x2 = roller->coords.x2;
        lv_area_t mask_sel;
        bool area_ok;
        area_ok = lv_area_intersect(&mask_sel, mask, &rect_area);
        if(area_ok) {
            const lv_style_t * sel_style = lv_roller_get_style(roller, LV_ROLLER_STYLE_SEL);
            lv_style_t new_style;
            lv_txt_flag_t txt_align = LV_TXT_FLAG_NONE;

            {
                lv_label_align_t label_align = lv_label_get_align(ext->ddlist.label);

                if(LV_LABEL_ALIGN_CENTER == label_align) {
                    txt_align |= LV_TXT_FLAG_CENTER;
                } else if(LV_LABEL_ALIGN_RIGHT == label_align) {
                    txt_align |= LV_TXT_FLAG_RIGHT;
                }
            }

            lv_style_copy(&new_style, style);
            new_style.text.color = sel_style->text.color;
            new_style.text.opa   = sel_style->text.opa;
            lv_draw_label(&ext->ddlist.label->coords, &mask_sel, &new_style, opa_scale,
<<<<<<< HEAD
                          lv_label_get_text(ext->ddlist.label), txt_align, NULL, -1, -1, NULL, lv_obj_get_base_dir(ext->ddlist.label));
=======
                          lv_label_get_text(ext->ddlist.label), txt_align, NULL, NULL, NULL);
>>>>>>> 46eabd6c
        }
    }

    return true;
}

/**
 * Signal function of the roller
 * @param roller pointer to a roller object
 * @param sign a signal type from lv_signal_t enum
 * @param param pointer to a signal specific variable
 * @return LV_RES_OK: the object is not deleted in the function; LV_RES_INV: the object is deleted
 */
static lv_res_t lv_roller_signal(lv_obj_t * roller, lv_signal_t sign, void * param)
{
    lv_res_t res = LV_RES_OK;

    /*Don't let the drop down list to handle the control signals. It works differently*/
    if(sign != LV_SIGNAL_CONTROL && sign != LV_SIGNAL_FOCUS && sign != LV_SIGNAL_DEFOCUS) {
        /* Include the ancient signal function */
        res = ancestor_signal(roller, sign, param);
        if(res != LV_RES_OK) return res;
    }
    if(sign == LV_SIGNAL_GET_TYPE) return lv_obj_handle_get_type_signal(param, LV_OBJX_NAME);

    lv_roller_ext_t * ext = lv_obj_get_ext_attr(roller);

    if(sign == LV_SIGNAL_STYLE_CHG) {
        refr_height(roller);

        refr_position(roller, false);
    } else if(sign == LV_SIGNAL_CORD_CHG) {

        if(lv_obj_get_width(roller) != lv_area_get_width(param) ||
           lv_obj_get_height(roller) != lv_area_get_height(param)) {

            refr_height(roller);
#if LV_USE_ANIMATION
            lv_anim_del(lv_page_get_scrl(roller), (lv_anim_exec_xcb_t)lv_obj_set_y);
#endif
            lv_ddlist_set_selected(roller, ext->ddlist.sel_opt_id);
            refr_position(roller, false);
        }
    } else if(sign == LV_SIGNAL_FOCUS) {
#if LV_USE_GROUP
        lv_group_t * g             = lv_obj_get_group(roller);
        bool editing               = lv_group_get_editing(g);
        lv_indev_type_t indev_type = lv_indev_get_type(lv_indev_get_act());

        /*Encoders need special handling*/
        if(indev_type == LV_INDEV_TYPE_ENCODER) {
            /*In navigate mode revert the original value*/
            if(!editing) {
                if(ext->ddlist.sel_opt_id != ext->ddlist.sel_opt_id_ori) {
                    ext->ddlist.sel_opt_id = ext->ddlist.sel_opt_id_ori;
                    refr_position(roller, true);
                }
            }
            /*Save the current state when entered to edit mode*/
            else {
                ext->ddlist.sel_opt_id_ori = ext->ddlist.sel_opt_id;
            }
        } else {
            ext->ddlist.sel_opt_id_ori = ext->ddlist.sel_opt_id; /*Save the current value. Used to revert this state if
                                                                    ENER wont't be pressed*/
        }
#endif
    } else if(sign == LV_SIGNAL_DEFOCUS) {
#if LV_USE_GROUP
        /*Revert the original state*/
        if(ext->ddlist.sel_opt_id != ext->ddlist.sel_opt_id_ori) {
            ext->ddlist.sel_opt_id = ext->ddlist.sel_opt_id_ori;
            refr_position(roller, true);
        }
#endif
    } else if(sign == LV_SIGNAL_CONTROL) {
        char c = *((char *)param);
        if(c == LV_KEY_RIGHT || c == LV_KEY_DOWN) {
            if(ext->ddlist.sel_opt_id + 1 < ext->ddlist.option_cnt) {
                uint16_t ori_id = ext->ddlist.sel_opt_id_ori; /*lv_roller_set_selceted will overwrite this*/
                lv_roller_set_selected(roller, ext->ddlist.sel_opt_id + 1, true);
                ext->ddlist.sel_opt_id_ori = ori_id;
            }
        } else if(c == LV_KEY_LEFT || c == LV_KEY_UP) {
            if(ext->ddlist.sel_opt_id > 0) {
                uint16_t ori_id = ext->ddlist.sel_opt_id_ori; /*lv_roller_set_selceted will overwrite this*/
                lv_roller_set_selected(roller, ext->ddlist.sel_opt_id - 1, true);
                ext->ddlist.sel_opt_id_ori = ori_id;
            }
        }
    }

    return res;
}

/**
 * Signal function of the scrollable part of the roller.
 * @param roller_scrl ointer to the scrollable part of roller (page)
 * @param sign a signal type from lv_signal_t enum
 * @param param pointer to a signal specific variable
 * @return LV_RES_OK: the object is not deleted in the function; LV_RES_INV: the object is deleted
 */
static lv_res_t lv_roller_scrl_signal(lv_obj_t * roller_scrl, lv_signal_t sign, void * param)
{
    lv_res_t res;

    /* Include the ancient signal function */
    res = ancestor_scrl_signal(roller_scrl, sign, param);
    if(res != LV_RES_OK) return res;

    lv_indev_t * indev    = lv_indev_get_act();
    int32_t id            = -1;
    lv_obj_t * roller     = lv_obj_get_parent(roller_scrl);
    lv_roller_ext_t * ext = lv_obj_get_ext_attr(roller);

    if(ext->ddlist.label == NULL)
        return LV_RES_INV; /*On delete the ddlist signal deletes the label so nothing left to do
                              here*/

    const lv_style_t * style_label = lv_obj_get_style(ext->ddlist.label);
    const lv_font_t * font         = style_label->text.font;
    lv_coord_t font_h              = lv_font_get_line_height(font);

    if(sign == LV_SIGNAL_DRAG_END) {
        /*If dragged then align the list to have an element in the middle*/
        lv_coord_t label_y1   = ext->ddlist.label->coords.y1 - roller->coords.y1;
        lv_coord_t label_unit = font_h + style_label->text.line_space;
        lv_coord_t mid        = (roller->coords.y2 - roller->coords.y1) / 2;

        id = (mid - label_y1 + style_label->text.line_space / 2) / label_unit;

        if(id < 0) id = 0;
        if(id >= ext->ddlist.option_cnt) id = ext->ddlist.option_cnt - 1;

        ext->ddlist.sel_opt_id     = id;
        ext->ddlist.sel_opt_id_ori = id;
        res                        = lv_event_send(roller, LV_EVENT_VALUE_CHANGED, &id);
        if(res != LV_RES_OK) return res;
    }
    /*If picked an option by clicking then set it*/
    else if(sign == LV_SIGNAL_RELEASED) {
        if(!lv_indev_is_dragging(indev)) {
            id = ext->ddlist.sel_opt_id;
#if LV_USE_GROUP
            /*In edit mode go to navigate mode if an option is selected*/
            lv_group_t * g = lv_obj_get_group(roller);
            bool editing   = lv_group_get_editing(g);
            if(editing) lv_group_set_editing(g, false);
#endif
        }
    } else if(sign == LV_SIGNAL_PRESSED) {
#if LV_USE_ANIMATION
        lv_anim_del(roller_scrl, (lv_anim_exec_xcb_t)lv_obj_set_y);
#endif
    }

    /*Position the scrollable according to the new selected option*/
    if(id != -1) {
        refr_position(roller, true);
    }

    return res;
}

/**
 * Draw a rectangle which has gradient on its top and bottom
 * @param roller pointer to a roller object
 * @param mask pointer to the current mask (from the design function)
 */
static void draw_bg(lv_obj_t * roller, const lv_area_t * mask)
{
    const lv_style_t * style = lv_roller_get_style(roller, LV_ROLLER_STYLE_BG);
    lv_area_t half_mask;
    lv_area_t half_roller;
    lv_coord_t h = lv_obj_get_height(roller);
    bool union_ok;
    lv_area_copy(&half_roller, &roller->coords);

    half_roller.x1 -= roller->ext_draw_pad; /*Add ext size too (e.g. because of shadow draw) */
    half_roller.x2 += roller->ext_draw_pad;
    half_roller.y1 -= roller->ext_draw_pad;
    half_roller.y2 = roller->coords.y1 + h / 2;

    union_ok = lv_area_intersect(&half_mask, &half_roller, mask);

    half_roller.x1 += roller->ext_draw_pad; /*Revert ext. size adding*/
    half_roller.x2 -= roller->ext_draw_pad;
    half_roller.y1 += roller->ext_draw_pad;
    half_roller.y2 += style->body.radius;

    if(union_ok) {
        lv_draw_rect(&half_roller, &half_mask, style, lv_obj_get_opa_scale(roller));
    }

    half_roller.x1 -= roller->ext_draw_pad; /*Add ext size too (e.g. because of shadow draw) */
    half_roller.x2 += roller->ext_draw_pad;
    half_roller.y2 = roller->coords.y2 + roller->ext_draw_pad;
    half_roller.y1 = roller->coords.y1 + h / 2;
    if((h & 0x1) == 0) half_roller.y1++; /*With even height the pixels in the middle would be drawn twice*/

    union_ok = lv_area_intersect(&half_mask, &half_roller, mask);

    half_roller.x1 += roller->ext_draw_pad; /*Revert ext. size adding*/
    half_roller.x2 -= roller->ext_draw_pad;
    half_roller.y2 -= roller->ext_draw_pad;
    half_roller.y1 -= style->body.radius;

    if(union_ok) {
        lv_style_t style_tmp;
        memcpy(&style_tmp, style, sizeof(lv_style_t));
        style_tmp.body.main_color = style->body.grad_color;
        style_tmp.body.grad_color = style->body.main_color;
        lv_draw_rect(&half_roller, &half_mask, &style_tmp, lv_obj_get_opa_scale(roller));
    }
}

/**
 * Refresh the position of the roller. It uses the id stored in: ext->ddlist.selected_option_id
 * @param roller pointer to a roller object
 * @param anim_en LV_ANIM_ON: refresh with animation; LV_ANOM_OFF: without animation
 */
static void refr_position(lv_obj_t * roller, lv_anim_enable_t anim_en)
{
#if LV_USE_ANIMATION == 0
    anim_en = LV_ANIM_OFF;
#endif

    lv_obj_t * roller_scrl         = lv_page_get_scrl(roller);
    lv_roller_ext_t * ext          = lv_obj_get_ext_attr(roller);
    const lv_style_t * style_label = lv_obj_get_style(ext->ddlist.label);
    const lv_font_t * font         = style_label->text.font;
    lv_coord_t font_h              = lv_font_get_line_height(font);
    lv_coord_t h                   = lv_obj_get_height(roller);
    uint16_t anim_time             = lv_roller_get_anim_time(roller);

    /* Normally the animtaion's `end_cb` sets correct position of the roller is infinite.
     * But without animations do it manually*/
    if(anim_en == LV_ANIM_OFF || anim_time == 0) {
        inf_normalize(roller_scrl);
    }

    int32_t id = ext->ddlist.sel_opt_id;
    lv_coord_t line_y1 =
        id * (font_h + style_label->text.line_space) + ext->ddlist.label->coords.y1 - roller_scrl->coords.y1;
    lv_coord_t new_y = -line_y1 + (h - font_h) / 2;

    if(anim_en == LV_ANIM_OFF || anim_time == 0) {
        lv_obj_set_y(roller_scrl, new_y);
    } else {
#if LV_USE_ANIMATION
        lv_anim_t a;
        a.var            = roller_scrl;
        a.start          = lv_obj_get_y(roller_scrl);
        a.end            = new_y;
        a.exec_cb        = (lv_anim_exec_xcb_t)lv_obj_set_y;
        a.path_cb        = lv_anim_path_linear;
        a.ready_cb       = scroll_anim_ready_cb;
        a.act_time       = 0;
        a.time           = anim_time;
        a.playback       = 0;
        a.playback_pause = 0;
        a.repeat         = 0;
        a.repeat_pause   = 0;
        lv_anim_create(&a);
#endif
    }
}

/**
 * Refresh the height of the roller and the scrolable
 * @param roller pointer to roller
 */
static void refr_height(lv_obj_t * roller)
{
    lv_roller_ext_t * ext = lv_obj_get_ext_attr(roller);
    lv_align_t obj_align  = LV_ALIGN_IN_LEFT_MID;
    if(ext->ddlist.label) {
        lv_label_align_t label_align = lv_label_get_align(ext->ddlist.label);
        if(LV_LABEL_ALIGN_CENTER == label_align)
            obj_align = LV_ALIGN_CENTER;
        else if(LV_LABEL_ALIGN_RIGHT == label_align)
            obj_align = LV_ALIGN_IN_RIGHT_MID;
    }

    lv_obj_set_height(lv_page_get_scrl(roller), lv_obj_get_height(ext->ddlist.label) + lv_obj_get_height(roller));
    lv_obj_align(ext->ddlist.label, NULL, obj_align, 0, 0);
#if LV_USE_ANIMATION
    lv_anim_del(lv_page_get_scrl(roller), (lv_anim_exec_xcb_t)lv_obj_set_y);
#endif
    lv_ddlist_set_selected(roller, ext->ddlist.sel_opt_id);
}

/**
 * Set the middle page for the roller if inifinte is enabled
 * @param scrl pointer to the roller's scrollable (lv_obj_t *)
 */
static void inf_normalize(void * scrl)
{
    lv_obj_t * roller_scrl = (lv_obj_t *)scrl;
    lv_obj_t * roller      = lv_obj_get_parent(roller_scrl);
    lv_roller_ext_t * ext  = lv_obj_get_ext_attr(roller);

    if(ext->mode == LV_ROLLER_MODE_INIFINITE) {
        uint16_t real_id_cnt = ext->ddlist.option_cnt / LV_ROLLER_INF_PAGES;

        ext->ddlist.sel_opt_id = ext->ddlist.sel_opt_id % real_id_cnt;

        ext->ddlist.sel_opt_id += (LV_ROLLER_INF_PAGES / 2) * real_id_cnt; /*Select the middle page*/

        /*Move to the new id*/
        const lv_style_t * style_label = lv_obj_get_style(ext->ddlist.label);
        const lv_font_t * font         = style_label->text.font;
        lv_coord_t font_h              = lv_font_get_line_height(font);
        lv_coord_t h                   = lv_obj_get_height(roller);

        lv_coord_t line_y1 = ext->ddlist.sel_opt_id * (font_h + style_label->text.line_space) +
                             ext->ddlist.label->coords.y1 - roller_scrl->coords.y1;
        lv_coord_t new_y = -line_y1 + (h - font_h) / 2;
        lv_obj_set_y(roller_scrl, new_y);
    }
}

#if LV_USE_ANIMATION
static void scroll_anim_ready_cb(lv_anim_t * a)
{
    inf_normalize(a->var);
}
#endif

#endif<|MERGE_RESOLUTION|>--- conflicted
+++ resolved
@@ -397,11 +397,7 @@
             new_style.text.color = sel_style->text.color;
             new_style.text.opa   = sel_style->text.opa;
             lv_draw_label(&ext->ddlist.label->coords, &mask_sel, &new_style, opa_scale,
-<<<<<<< HEAD
-                          lv_label_get_text(ext->ddlist.label), txt_align, NULL, -1, -1, NULL, lv_obj_get_base_dir(ext->ddlist.label));
-=======
-                          lv_label_get_text(ext->ddlist.label), txt_align, NULL, NULL, NULL);
->>>>>>> 46eabd6c
+                          lv_label_get_text(ext->ddlist.label), txt_align, NULL, NULL, NULL, lv_obj_get_base_dir(ext->ddlist.label));
         }
     }
 
