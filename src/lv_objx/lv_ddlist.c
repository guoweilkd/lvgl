/**
 * @file lv_ddlist.c
 *
 */

/*********************
 *      INCLUDES
 *********************/
#include "lv_ddlist.h"
#if LV_USE_DDLIST != 0

#include "../lv_draw/lv_draw.h"
#include "../lv_core/lv_group.h"
#include "../lv_core/lv_indev.h"
#include "../lv_themes/lv_theme.h"
#include "../lv_misc/lv_symbol_def.h"
#include "../lv_misc/lv_anim.h"
#include "../lv_misc/lv_math.h"
#include <string.h>

/*********************
 *      DEFINES
 *********************/
#if LV_USE_ANIMATION
#ifndef LV_DDLIST_ANIM_TIME
#define LV_DDLIST_DEF_ANIM_TIME 200 /*ms*/
#endif
#else
#undef LV_DDLIST_DEF_ANIM_TIME
#define LV_DDLIST_DEF_ANIM_TIME 0 /*No animation*/
#endif

/**********************
 *      TYPEDEFS
 **********************/

/**********************
 *  STATIC PROTOTYPES
 **********************/
static bool lv_ddlist_design(lv_obj_t * ddlist, const lv_area_t * mask, lv_design_mode_t mode);
static lv_res_t lv_ddlist_signal(lv_obj_t * ddlist, lv_signal_t sign, void * param);
static lv_res_t lv_ddlist_scrl_signal(lv_obj_t * scrl, lv_signal_t sign, void * param);
static lv_res_t release_handler(lv_obj_t * ddlist);
static void lv_ddlist_refr_size(lv_obj_t * ddlist, bool anim_en);
static void lv_ddlist_pos_current_option(lv_obj_t * ddlist);
static void lv_ddlist_anim_cb(lv_obj_t * ddlist);
static void lv_ddlist_adjust_height(lv_obj_t * ddlist, int32_t height);

/**********************
 *  STATIC VARIABLES
 **********************/
static lv_signal_cb_t ancestor_signal;
static lv_signal_cb_t ancestor_scrl_signal;
static lv_design_cb_t ancestor_design;

/**********************
 *      MACROS
 **********************/

/**********************
 *   GLOBAL FUNCTIONS
 **********************/

/**
 * Create a drop down list objects
 * @param par pointer to an object, it will be the parent of the new drop down list
 * @param copy pointer to a drop down list object, if not NULL then the new object will be copied
 * from it
 * @return pointer to the created drop down list
 */
lv_obj_t * lv_ddlist_create(lv_obj_t * par, const lv_obj_t * copy)
{
    LV_LOG_TRACE("drop down list create started");

    /*Create the ancestor drop down list*/
    lv_obj_t * new_ddlist = lv_page_create(par, copy);
    lv_mem_assert(new_ddlist);
    if(new_ddlist == NULL) return NULL;

    if(ancestor_signal == NULL) ancestor_signal = lv_obj_get_signal_cb(new_ddlist);
    if(ancestor_scrl_signal == NULL)
        ancestor_scrl_signal = lv_obj_get_signal_cb(lv_page_get_scrl(new_ddlist));
    if(ancestor_design == NULL) ancestor_design = lv_obj_get_design_cb(new_ddlist);

    /*Allocate the drop down list type specific extended data*/
    lv_ddlist_ext_t * ext = lv_obj_allocate_ext_attr(new_ddlist, sizeof(lv_ddlist_ext_t));
    lv_mem_assert(ext);
    if(ext == NULL) return NULL;

    /*Initialize the allocated 'ext' */
    ext->label          = NULL;
    ext->opened         = 0;
    ext->fix_height     = 0;
    ext->sel_opt_id     = 0;
    ext->sel_opt_id_ori = 0;
    ext->option_cnt     = 0;
    ext->anim_time      = LV_DDLIST_DEF_ANIM_TIME;
    ext->sel_style      = &lv_style_plain_color;
    ext->draw_arrow     = 0; /*Do not draw arrow by default*/
    ext->stay_open      = 0;

    /*The signal and design functions are not copied so set them here*/
    lv_obj_set_signal_cb(new_ddlist, lv_ddlist_signal);
    lv_obj_set_signal_cb(lv_page_get_scrl(new_ddlist), lv_ddlist_scrl_signal);
    lv_obj_set_design_cb(new_ddlist, lv_ddlist_design);

    /*Init the new drop down list drop down list*/
    if(copy == NULL) {
        lv_obj_t * scrl = lv_page_get_scrl(new_ddlist);
        lv_obj_set_drag(scrl, false);
        lv_page_set_scrl_fit2(new_ddlist, LV_FIT_FILL, LV_FIT_TIGHT);

        ext->label = lv_label_create(new_ddlist, NULL);
        lv_cont_set_fit2(new_ddlist, LV_FIT_TIGHT, LV_FIT_NONE);
        lv_page_set_sb_mode(new_ddlist, LV_SB_MODE_HIDE);
        lv_page_set_style(new_ddlist, LV_PAGE_STYLE_SCRL, &lv_style_transp_tight);

        lv_ddlist_set_options(new_ddlist, "Option 1\nOption 2\nOption 3");

        /*Set the default styles*/
        lv_theme_t * th = lv_theme_get_current();
        if(th) {
            lv_ddlist_set_style(new_ddlist, LV_DDLIST_STYLE_BG, th->style.ddlist.bg);
            lv_ddlist_set_style(new_ddlist, LV_DDLIST_STYLE_SEL, th->style.ddlist.sel);
            lv_ddlist_set_style(new_ddlist, LV_DDLIST_STYLE_SB, th->style.ddlist.sb);
        } else {
            lv_ddlist_set_style(new_ddlist, LV_DDLIST_STYLE_BG, &lv_style_pretty);
            lv_ddlist_set_style(new_ddlist, LV_DDLIST_STYLE_SEL, &lv_style_plain_color);
            lv_ddlist_set_style(new_ddlist, LV_DDLIST_STYLE_SB, &lv_style_pretty_color);
        }
    }
    /*Copy an existing drop down list*/
    else {
        lv_ddlist_ext_t * copy_ext = lv_obj_get_ext_attr(copy);
        ext->label                 = lv_label_create(new_ddlist, copy_ext->label);
        lv_label_set_text(ext->label, lv_label_get_text(copy_ext->label));
        ext->sel_opt_id     = copy_ext->sel_opt_id;
        ext->sel_opt_id_ori = copy_ext->sel_opt_id;
        ext->fix_height     = copy_ext->fix_height;
        ext->option_cnt     = copy_ext->option_cnt;
        ext->sel_style      = copy_ext->sel_style;
        ext->anim_time      = copy_ext->anim_time;
        ext->draw_arrow     = copy_ext->draw_arrow;
        ext->stay_open      = copy_ext->stay_open;

        /*Refresh the style with new signal function*/
        lv_obj_refresh_style(new_ddlist);
    }

    LV_LOG_INFO("drop down list created");

    return new_ddlist;
}

/*=====================
 * Setter functions
 *====================*/

/**
 * Set the options in a drop down list from a string
 * @param ddlist pointer to drop down list object
 * @param options a string with '\n' separated options. E.g. "One\nTwo\nThree"
 */
void lv_ddlist_set_options(lv_obj_t * ddlist, const char * options)
{
    lv_ddlist_ext_t * ext = lv_obj_get_ext_attr(ddlist);

    /*Count the '\n'-s to determine the number of options*/
    ext->option_cnt = 0;
    uint16_t i;
    for(i = 0; options[i] != '\0'; i++) {
        if(options[i] == '\n') ext->option_cnt++;
    }
    ext->option_cnt++; /*Last option in the at row*/
    ext->sel_opt_id     = 0;
    ext->sel_opt_id_ori = 0;

    lv_label_set_text(ext->label, options);
    lv_ddlist_refr_size(ddlist, false);
}

/**
 * Set the selected option
 * @param ddlist pointer to drop down list object
 * @param sel_opt id of the selected option (0 ... number of option - 1);
 */
void lv_ddlist_set_selected(lv_obj_t * ddlist, uint16_t sel_opt)
{
    lv_ddlist_ext_t * ext = lv_obj_get_ext_attr(ddlist);
    if(ext->sel_opt_id == sel_opt) return;

    ext->sel_opt_id     = sel_opt < ext->option_cnt ? sel_opt : ext->option_cnt - 1;
    ext->sel_opt_id_ori = ext->sel_opt_id;
    /*Move the list to show the current option*/
    if(ext->opened == 0) {
        lv_ddlist_pos_current_option(ddlist);
    } else {
        lv_obj_invalidate(ddlist);
    }
}

/**
 * Set the fix height for the drop down list
 * If 0 then the opened ddlist will be auto. sized else the set height will be applied.
 * @param ddlist pointer to a drop down list
 * @param h the height when the list is opened (0: auto size)
 */
void lv_ddlist_set_fix_height(lv_obj_t * ddlist, lv_coord_t h)
{
    lv_ddlist_ext_t * ext = lv_obj_get_ext_attr(ddlist);
    if(ext->fix_height == h) return;

    ext->fix_height = h;

    lv_ddlist_refr_size(ddlist, false);
}

/**
 * Enable or disable the horizontal fit to the content
 * @param ddlist pointer to a drop down list
 * @param fit fit mode from `lv_fit_t` (Typically `LV_FIT_NONE` or `LV_FIT_TIGHT`)
 */
void lv_ddlist_set_fit(lv_obj_t * ddlist, lv_fit_t fit)
{
    lv_cont_set_fit2(ddlist, fit, LV_FIT_NONE);

    if(fit == LV_FIT_NONE) {
        lv_page_set_scrl_fit2(ddlist, LV_FIT_FLOOD, LV_FIT_NONE);
    } else {
        lv_page_set_scrl_fit2(ddlist, LV_FIT_TIGHT, LV_FIT_NONE);
    }

    lv_ddlist_refr_size(ddlist, false);
}

/**
 * Set arrow draw in a drop down list
 * @param ddlist pointer to drop down list object
 * @param en enable/disable a arrow draw. E.g. "true" for draw.
 */
void lv_ddlist_set_draw_arrow(lv_obj_t * ddlist, bool en)
{
    lv_ddlist_ext_t * ext = lv_obj_get_ext_attr(ddlist);

    /*Set the flag*/
    ext->draw_arrow = en ? 1 : 0;
}

/**
 * Leave the list opened when a new value is selected
 * @param ddlist pointer to drop down list object
 * @param en enable/disable "stay open" feature
 */
void lv_ddlist_set_stay_open(lv_obj_t * ddlist, bool en)
{
    lv_ddlist_ext_t * ext = lv_obj_get_ext_attr(ddlist);

    /*Set the flag*/
    ext->stay_open = en ? 1 : 0;
}

/**
 * Set the open/close animation time.
 * @param ddlist pointer to a drop down list
 * @param anim_time: open/close animation time [ms]
 */
void lv_ddlist_set_anim_time(lv_obj_t * ddlist, uint16_t anim_time)
{
    lv_ddlist_ext_t * ext = lv_obj_get_ext_attr(ddlist);
#if LV_USE_ANIMATION == 0
    anim_time = 0;
#endif

    ext->anim_time = anim_time;
}

/**
 * Set a style of a drop down list
 * @param ddlist pointer to a drop down list object
 * @param type which style should be set
 * @param style pointer to a style
 */
void lv_ddlist_set_style(lv_obj_t * ddlist, lv_ddlist_style_t type, const lv_style_t * style)
{
    lv_ddlist_ext_t * ext = lv_obj_get_ext_attr(ddlist);

    switch(type) {
        case LV_DDLIST_STYLE_BG: lv_page_set_style(ddlist, LV_PAGE_STYLE_BG, style); break;
        case LV_DDLIST_STYLE_SB: lv_page_set_style(ddlist, LV_PAGE_STYLE_SB, style); break;
        case LV_DDLIST_STYLE_SEL:
            ext->sel_style  = style;
            lv_obj_t * scrl = lv_page_get_scrl(ddlist);
            lv_obj_refresh_ext_draw_pad(scrl); /*Because of the wider selected rectangle*/
            break;
    }
}

void lv_ddlist_set_align(lv_obj_t * ddlist, lv_label_align_t align)
{
    lv_ddlist_ext_t * ext = lv_obj_get_ext_attr(ddlist);

    lv_label_set_align(ext->label, align);
}
/*=====================
 * Getter functions
 *====================*/

/**
 * Get the options of a drop down list
 * @param ddlist pointer to drop down list object
 * @return the options separated by '\n'-s (E.g. "Option1\nOption2\nOption3")
 */
const char * lv_ddlist_get_options(const lv_obj_t * ddlist)
{
    lv_ddlist_ext_t * ext = lv_obj_get_ext_attr(ddlist);
    return lv_label_get_text(ext->label);
}

/**
 * Get the selected option
 * @param ddlist pointer to drop down list object
 * @return id of the selected option (0 ... number of option - 1);
 */
uint16_t lv_ddlist_get_selected(const lv_obj_t * ddlist)
{
    lv_ddlist_ext_t * ext = lv_obj_get_ext_attr(ddlist);

    return ext->sel_opt_id;
}

/**
 * Get the current selected option as a string
 * @param ddlist pointer to ddlist object
 * @param buf pointer to an array to store the string
 * @param buf_size size of `buf` in bytes. 0: to ignore it.
 */
void lv_ddlist_get_selected_str(const lv_obj_t * ddlist, char * buf, uint16_t buf_size)
{
    lv_ddlist_ext_t * ext = lv_obj_get_ext_attr(ddlist);

    uint16_t i;
    uint16_t line        = 0;
    const char * opt_txt = lv_label_get_text(ext->label);
    uint16_t txt_len     = strlen(opt_txt);

    for(i = 0; i < txt_len && line != ext->sel_opt_id; i++) {
        if(opt_txt[i] == '\n') line++;
    }

    uint16_t c;
    for(c = 0; opt_txt[i] != '\n' && i < txt_len; c++, i++) {
        if(buf_size && c >= buf_size - 1) {
            LV_LOG_WARN("lv_ddlist_get_selected_str: the buffer was too small")
            break;
        }
        buf[c] = opt_txt[i];
    }

    buf[c] = '\0';
}

/**
 * Get the fix height value.
 * @param ddlist pointer to a drop down list object
 * @return the height if the ddlist is opened (0: auto size)
 */
lv_coord_t lv_ddlist_get_fix_height(const lv_obj_t * ddlist)
{
    lv_ddlist_ext_t * ext = lv_obj_get_ext_attr(ddlist);
    return ext->fix_height;
}

/**
 * Get arrow draw in a drop down list
 * @param ddlist pointer to drop down list object
 */
bool lv_ddlist_get_draw_arrow(lv_obj_t * ddlist)
{
    lv_ddlist_ext_t * ext = lv_obj_get_ext_attr(ddlist);

    return ext->draw_arrow ? true : false;
}

/**
 * Get whether the drop down list stay open after selecting a  value or not
 * @param ddlist pointer to drop down list object
 */
bool lv_ddlist_get_stay_open(lv_obj_t * ddlist)
{
    lv_ddlist_ext_t * ext = lv_obj_get_ext_attr(ddlist);

    return ext->stay_open ? true : false;
}

/**
 * Get the open/close animation time.
 * @param ddlist pointer to a drop down list
 * @return open/close animation time [ms]
 */
uint16_t lv_ddlist_get_anim_time(const lv_obj_t * ddlist)
{
    lv_ddlist_ext_t * ext = lv_obj_get_ext_attr(ddlist);
    return ext->anim_time;
}

/**
 * Get a style of a drop down list
 * @param ddlist pointer to a drop down list object
 * @param type which style should be get
 * @return style pointer to a style
 */
const lv_style_t * lv_ddlist_get_style(const lv_obj_t * ddlist, lv_ddlist_style_t type)
{
    lv_ddlist_ext_t * ext = lv_obj_get_ext_attr(ddlist);

    switch(type) {
        case LV_DDLIST_STYLE_BG: return lv_page_get_style(ddlist, LV_PAGE_STYLE_BG);
        case LV_DDLIST_STYLE_SB: return lv_page_get_style(ddlist, LV_PAGE_STYLE_SB);
        case LV_DDLIST_STYLE_SEL: return ext->sel_style;
        default: return NULL;
    }

    /*To avoid warning*/
    return NULL;
}

lv_label_align_t lv_ddlist_get_align(const lv_obj_t * ddlist)
{
    lv_ddlist_ext_t * ext = lv_obj_get_ext_attr(ddlist);

    return lv_label_get_align(ext->label);
}

/*=====================
 * Other functions
 *====================*/

/**
 * Open the drop down list with or without animation
 * @param ddlist pointer to drop down list object
 * @param anim_en true: use animation; false: not use animations
 */
void lv_ddlist_open(lv_obj_t * ddlist, bool anim_en)
{
#if LV_USE_ANIMATION == 0
    anim_en = false;
#endif
    lv_ddlist_ext_t * ext = lv_obj_get_ext_attr(ddlist);
    ext->opened           = 1;
    lv_obj_set_drag(lv_page_get_scrl(ddlist), true);
    lv_ddlist_refr_size(ddlist, anim_en);
}

/**
 * Close (Collapse) the drop down list
 * @param ddlist pointer to drop down list object
 * @param anim_en true: use animation; false: not use animations
 */
void lv_ddlist_close(lv_obj_t * ddlist, bool anim_en)
{
#if LV_USE_ANIMATION == 0
    anim_en = false;
#endif
    lv_ddlist_ext_t * ext = lv_obj_get_ext_attr(ddlist);
    ext->opened           = 0;
    lv_obj_set_drag(lv_page_get_scrl(ddlist), false);
    lv_ddlist_refr_size(ddlist, anim_en);
}

/**********************
 *   STATIC FUNCTIONS
 **********************/

/**
 * Get the text alignment flag for a drop down list.
 * @param ddlist drop down list
 * @return text alignment flag
 */
static lv_txt_flag_t lv_ddlist_get_txt_flag(const lv_obj_t * ddlist)
{
    lv_ddlist_ext_t * ext = lv_obj_get_ext_attr(ddlist);

    /*The label might be already deleted so just return with some value*/
    if(!ext->label) return LV_TXT_FLAG_CENTER;

    lv_label_align_t align = lv_label_get_align(ext->label);

    switch(align) {
        default:
        case LV_LABEL_ALIGN_LEFT: return LV_TXT_FLAG_NONE;
        case LV_LABEL_ALIGN_CENTER: return LV_TXT_FLAG_CENTER;
        case LV_LABEL_ALIGN_RIGHT: return LV_TXT_FLAG_RIGHT;
    }
}

/**
 * Handle the drawing related tasks of the drop down lists
 * @param ddlist pointer to an object
 * @param mask the object will be drawn only in this area
 * @param mode LV_DESIGN_COVER_CHK: only check if the object fully covers the 'mask_p' area
 *                                  (return 'true' if yes)
 *             LV_DESIGN_DRAW: draw the object (always return 'true')
 *             LV_DESIGN_DRAW_POST: drawing after every children are drawn
 * @param return true/false, depends on 'mode'
 */
static bool lv_ddlist_design(lv_obj_t * ddlist, const lv_area_t * mask, lv_design_mode_t mode)
{
    /*Return false if the object is not covers the mask_p area*/
    if(mode == LV_DESIGN_COVER_CHK) {
        return ancestor_design(ddlist, mask, mode);
    }
    /*Draw the object*/
    else if(mode == LV_DESIGN_DRAW_MAIN) {
        ancestor_design(ddlist, mask, mode);

        lv_ddlist_ext_t * ext = lv_obj_get_ext_attr(ddlist);
        lv_opa_t opa_scale    = lv_obj_get_opa_scale(ddlist);
        /*If the list is opened draw a rectangle under the selected item*/
        if(ext->opened != 0 || ext->force_sel) {
            const lv_style_t * style = lv_ddlist_get_style(ddlist, LV_DDLIST_STYLE_BG);
            const lv_font_t * font   = style->text.font;
            lv_coord_t font_h        = lv_font_get_height(font);

            /*Draw the selected*/
            lv_area_t rect_area;
            rect_area.y1 = ext->label->coords.y1;
            rect_area.y1 += ext->sel_opt_id * (font_h + style->text.line_space);
            rect_area.y1 -= style->text.line_space / 2;

            rect_area.y2 = rect_area.y1 + font_h + style->text.line_space - 1;
            rect_area.x1 = ddlist->coords.x1;
            rect_area.x2 = ddlist->coords.x2;

            lv_draw_rect(&rect_area, mask, ext->sel_style, opa_scale);
        }
    }
    /*Post draw when the children are drawn*/
    else if(mode == LV_DESIGN_DRAW_POST) {
        /*Redraw the text on the selected area with a different color*/
        lv_ddlist_ext_t * ext = lv_obj_get_ext_attr(ddlist);
        lv_opa_t opa_scale    = lv_obj_get_opa_scale(ddlist);

        /*Redraw only in opened state*/
        if(ext->opened || ext->force_sel) {
            const lv_style_t * style = lv_ddlist_get_style(ddlist, LV_DDLIST_STYLE_BG);
            const lv_font_t * font   = style->text.font;
            lv_coord_t font_h        = lv_font_get_height(font);

            lv_area_t area_sel;
            area_sel.y1 = ext->label->coords.y1;
            area_sel.y1 += ext->sel_opt_id * (font_h + style->text.line_space);
            area_sel.y1 -= style->text.line_space / 2;

            area_sel.y2 = area_sel.y1 + font_h + style->text.line_space - 1;
            area_sel.x1 = ddlist->coords.x1;
            area_sel.x2 = ddlist->coords.x2;
            lv_area_t mask_sel;
            bool area_ok;
            area_ok = lv_area_intersect(&mask_sel, mask, &area_sel);
            if(area_ok) {
                const lv_style_t * sel_style = lv_ddlist_get_style(ddlist, LV_DDLIST_STYLE_SEL);
                lv_style_t new_style;
                lv_style_copy(&new_style, style);
                new_style.text.color = sel_style->text.color;
                new_style.text.opa   = sel_style->text.opa;
                lv_txt_flag_t flag   = lv_ddlist_get_txt_flag(ddlist);
                lv_draw_label(&ext->label->coords, &mask_sel, &new_style, opa_scale,
                              lv_label_get_text(ext->label), flag, NULL, -1, -1);
            }
        }

        /*Add a down symbol in ddlist when closed*/
        else {
            /*Draw a arrow in ddlist if enabled*/
            if(ext->draw_arrow) {
                const lv_style_t * style     = lv_ddlist_get_style(ddlist, LV_DDLIST_STYLE_BG);
                const lv_font_t * font       = style->text.font;
                const lv_style_t * sel_style = lv_ddlist_get_style(ddlist, LV_DDLIST_STYLE_BG);
                lv_coord_t font_h            = lv_font_get_height(font);
                lv_style_t new_style;
                lv_style_copy(&new_style, style);
                new_style.text.color = sel_style->text.color;
                new_style.text.opa   = sel_style->text.opa;
                lv_area_t area_arrow;
                area_arrow.x2 = ddlist->coords.x2 - style->body.padding.right;
                area_arrow.x1 =
                    area_arrow.x2 - lv_txt_get_width(LV_SYMBOL_DOWN, strlen(LV_SYMBOL_DOWN),
                                                     sel_style->text.font, 0, 0);

                area_arrow.y1 = ddlist->coords.y1 + style->text.line_space;
                area_arrow.y2 = area_arrow.y1 + font_h;

                lv_area_t mask_arrow;
                bool area_ok;
                area_ok = lv_area_intersect(&mask_arrow, mask, &area_arrow);
                if(area_ok) {
                    lv_draw_label(&area_arrow, &mask_arrow, &new_style, opa_scale, LV_SYMBOL_DOWN,
                                  LV_TXT_FLAG_NONE, NULL, -1,
                                  -1); /*Use a down arrow in ddlist, you can replace it with your
                                          custom symbol*/
                }
            }
        }
        /*Draw the scrollbar in the ancestor page design function*/
        ancestor_design(ddlist, mask, mode);
    }

    return true;
}

/**
 * Signal function of the drop down list
 * @param ddlist pointer to a drop down list object
 * @param sign a signal type from lv_signal_t enum
 * @param param pointer to a signal specific variable
 * @return LV_RES_OK: the object is not deleted in the function; LV_RES_INV: the object is deleted
 */
static lv_res_t lv_ddlist_signal(lv_obj_t * ddlist, lv_signal_t sign, void * param)
{
    lv_res_t res;
    /* Include the ancient signal function */
    res = ancestor_signal(ddlist, sign, param);
    if(res != LV_RES_OK) return res;

    lv_ddlist_ext_t * ext = lv_obj_get_ext_attr(ddlist);

    if(sign == LV_SIGNAL_STYLE_CHG) {
        lv_ddlist_refr_size(ddlist, 0);
    } else if(sign == LV_SIGNAL_CLEANUP) {
        ext->label = NULL;
    } else if(sign == LV_SIGNAL_FOCUS) {
#if LV_USE_GROUP
        lv_group_t * g             = lv_obj_get_group(ddlist);
        bool editing               = lv_group_get_editing(g);
        lv_indev_type_t indev_type = lv_indev_get_type(lv_indev_get_act());

        /*Encoders need special handling*/
        if(indev_type == LV_INDEV_TYPE_ENCODER) {
            /*Open the list if editing*/
            if(editing) {
                ext->opened         = true;
                ext->sel_opt_id_ori = ext->sel_opt_id;
                lv_ddlist_refr_size(ddlist, true);
            }
            /*Close the lift if navigating*/
            else {
                ext->opened     = false;
                ext->sel_opt_id = ext->sel_opt_id_ori;
                lv_ddlist_refr_size(ddlist, true);
            }
        } else {
            /*Open the list if closed*/
            if(!ext->opened) {
                ext->opened         = true;
                ext->sel_opt_id_ori = ext->sel_opt_id; /*Save the current value. Used to revert this
                                                          state if ENER wont't be pressed*/
                lv_ddlist_refr_size(ddlist, true);
            }
        }
#endif
    } else if(sign == LV_SIGNAL_RELEASED) {
        release_handler(ddlist);
    } else if(sign == LV_SIGNAL_DEFOCUS) {
        if(ext->opened) {
            ext->opened     = false;
            ext->sel_opt_id = ext->sel_opt_id_ori;
            lv_ddlist_refr_size(ddlist, true);
        }
    } else if(sign == LV_SIGNAL_CONTROL) {
        char c = *((char *)param);
        if(c == LV_KEY_RIGHT || c == LV_KEY_DOWN) {
            if(!ext->opened) {
                ext->opened = 1;
                lv_ddlist_refr_size(ddlist, true);
            }

            if(ext->sel_opt_id + 1 < ext->option_cnt) {
                ext->sel_opt_id++;
                lv_ddlist_pos_current_option(ddlist);
                lv_obj_invalidate(ddlist);
            }
        } else if(c == LV_KEY_LEFT || c == LV_KEY_UP) {
            if(!ext->opened) {
                ext->opened = 1;
                lv_ddlist_refr_size(ddlist, true);
            }
            if(ext->sel_opt_id > 0) {
                ext->sel_opt_id--;
                lv_ddlist_pos_current_option(ddlist);
                lv_obj_invalidate(ddlist);
            }
        } else if(c == LV_KEY_ESC) {
            if(ext->opened) {
                ext->opened     = 0;
                ext->sel_opt_id = ext->sel_opt_id_ori;
                lv_ddlist_refr_size(ddlist, true);
            }
        }
    } else if(sign == LV_SIGNAL_GET_EDITABLE) {
        bool * editable = (bool *)param;
        *editable       = true;
    } else if(sign == LV_SIGNAL_GET_TYPE) {
        lv_obj_type_t * buf = param;
        uint8_t i;
        for(i = 0; i < LV_MAX_ANCESTOR_NUM - 1; i++) { /*Find the last set data*/
            if(buf->type[i] == NULL) break;
        }
        buf->type[i] = "lv_ddlist";
    }

    return res;
}

/**
 * Signal function of the drop down list's scrollable part
 * @param scrl pointer to a drop down list's scrollable part
 * @param sign a signal type from lv_signal_t enum
 * @param param pointer to a signal specific variable
 * @return LV_RES_OK: the object is not deleted in the function; LV_RES_INV: the object is deleted
 */
static lv_res_t lv_ddlist_scrl_signal(lv_obj_t * scrl, lv_signal_t sign, void * param)
{
    lv_res_t res;

    /* Include the ancient signal function */
    res = ancestor_scrl_signal(scrl, sign, param);
    if(res != LV_RES_OK) return res;

    lv_obj_t * ddlist = lv_obj_get_parent(scrl);

    if(sign == LV_SIGNAL_REFR_EXT_DRAW_PAD) {
        /*TODO review this*/
        /* Because of the wider selected rectangle ext. size
         * In this way by dragging the scrollable part the wider rectangle area can be redrawn too*/
<<<<<<< HEAD
        const lv_style_t * style = lv_ddlist_get_style(ddlist, LV_DDLIST_STYLE_BG);
        lv_coord_t hpad          = LV_MATH_MAX(style->body.padding.left, style->body.padding.right);
        if(scrl->ext_size < hpad) scrl->ext_size = hpad;
=======
        lv_style_t * style = lv_ddlist_get_style(ddlist, LV_DDLIST_STYLE_BG);
        lv_coord_t hpad    = LV_MATH_MAX(style->body.padding.left, style->body.padding.right);
        if(scrl->ext_draw_pad < hpad) scrl->ext_draw_pad = hpad;
>>>>>>> 5ccf3179
    } else if(sign == LV_SIGNAL_RELEASED) {
        if(lv_indev_is_dragging(lv_indev_get_act()) == false) {
            release_handler(ddlist);
        }
    } else if(sign == LV_SIGNAL_CLEANUP) {
        lv_ddlist_ext_t * ext = lv_obj_get_ext_attr(ddlist);
        ext->label            = NULL; /*The label is already deleted*/
    }

    return res;
}

/**
 * Called when a drop down list is released to open it or set new option
 * @param ddlist pointer to a drop down list object
 * @return LV_ACTION_RES_INV if the ddlist it deleted in the user callback else LV_ACTION_RES_OK
 */
static lv_res_t release_handler(lv_obj_t * ddlist)
{
    lv_ddlist_ext_t * ext = lv_obj_get_ext_attr(ddlist);

    if(ext->opened == 0) { /*Open the list*/
        ext->opened = 1;
        lv_obj_set_drag(lv_page_get_scrl(ddlist), true);
        lv_ddlist_refr_size(ddlist, true);
    } else {

        /*Leave edit mode once a new item is selected*/
        lv_indev_t * indev = lv_indev_get_act();
        if(lv_indev_get_type(indev) == LV_INDEV_TYPE_ENCODER) {
            lv_group_t * g = lv_obj_get_group(ddlist);
            if(lv_group_get_editing(g)) {
                lv_group_set_editing(g, false);
            }
        }

        /*Search the clicked option (For KEYPAD and ENCODER the new value should be already set)*/
        if(lv_indev_get_type(indev) == LV_INDEV_TYPE_POINTER ||
           lv_indev_get_type(indev) == LV_INDEV_TYPE_BUTTON) {
            lv_point_t p;
            lv_indev_get_point(indev, &p);
            p.y -= ext->label->coords.y1;
            p.x -= ext->label->coords.x1;
            uint16_t letter_i;
            letter_i = lv_label_get_letter_on(ext->label, &p);

            uint16_t new_opt  = 0;
            const char * txt  = lv_label_get_text(ext->label);
            uint32_t i        = 0;
            uint32_t line_cnt = 0;
            uint32_t letter;
            for(line_cnt = 0; line_cnt < letter_i; line_cnt++) {
                letter = lv_txt_encoded_next(txt, &i);
                /*Count he lines to reach the clicked letter. But ignore the last '\n' because it
                 * still belongs to the clicked line*/
                if(letter == '\n' && i != letter_i) new_opt++;
            }

            ext->sel_opt_id = new_opt;
        }

        ext->sel_opt_id_ori = ext->sel_opt_id;

        lv_res_t res = lv_event_send(ddlist, LV_EVENT_VALUE_CHANGED, &ext->sel_opt_id);
        if(res != LV_RES_OK) return res;

        if(ext->stay_open == 0) {
            ext->opened = 0;
            lv_obj_set_drag(lv_page_get_scrl(ddlist), false);
            lv_ddlist_refr_size(ddlist, true);
        } else {
            lv_obj_invalidate(ddlist);
        }
    }

    return LV_RES_OK;
}

/**
 * Refresh the size of drop down list according to its status (open or closed)
 * @param ddlist pointer to a drop down list object
 * @param anim_en Change the size (open/close) with or without animation (true/false)
 */
static void lv_ddlist_refr_size(lv_obj_t * ddlist, bool anim_en)
{
#if LV_USE_ANIMATION == 0
    anim_en = false;
#endif
    lv_ddlist_ext_t * ext    = lv_obj_get_ext_attr(ddlist);
    const lv_style_t * style = lv_obj_get_style(ddlist);
    lv_coord_t new_height;
    if(ext->opened) { /*Open the list*/
        if(ext->fix_height == 0)
            new_height = lv_obj_get_height(lv_page_get_scrl(ddlist)) + style->body.padding.top +
                         style->body.padding.bottom;
        else
            new_height = ext->fix_height;

    } else { /*Close the list*/
        const lv_font_t * font         = style->text.font;
        const lv_style_t * label_style = lv_obj_get_style(ext->label);
        lv_coord_t font_h              = lv_font_get_height(font);
        new_height                     = font_h + 2 * label_style->text.line_space;

        lv_page_set_sb_mode(ddlist, LV_SB_MODE_HIDE);
    }

    if(anim_en == 0) {
        lv_obj_set_height(ddlist, new_height);
        lv_ddlist_pos_current_option(ddlist);
        if(ext->opened) lv_page_set_sb_mode(ddlist, LV_SB_MODE_UNHIDE);
#if LV_USE_ANIMATION
        lv_anim_del(ddlist, (lv_anim_fp_t)lv_obj_set_height); /*If an animation is in progress then
                                                                 it will overwrite this changes*/
    } else {
        lv_anim_t a;
        a.var            = ddlist;
        a.start          = lv_obj_get_height(ddlist);
        a.end            = new_height;
        a.fp             = (lv_anim_fp_t)lv_ddlist_adjust_height;
        a.path           = lv_anim_path_linear;
        a.end_cb         = (lv_anim_cb_t)lv_ddlist_anim_cb;
        a.act_time       = 0;
        a.time           = ext->anim_time;
        a.playback       = 0;
        a.playback_pause = 0;
        a.repeat         = 0;
        a.repeat_pause   = 0;

        ext->force_sel = 1; /*Keep the list item selected*/
        lv_anim_create(&a);
#endif
    }
}

/**
 * Position the list and remove the selection highlight if it's closed.
 * Called at end of list animation.
 * @param ddlist pointer to a drop down list
 */
static void lv_ddlist_anim_cb(lv_obj_t * ddlist)
{
    lv_ddlist_ext_t * ext = lv_obj_get_ext_attr(ddlist);

    lv_ddlist_pos_current_option(ddlist);

    ext->force_sel = 0; /*Turn off drawing of selection*/

    if(ext->opened) lv_page_set_sb_mode(ddlist, LV_SB_MODE_UNHIDE);
}

/**
 * Adjusts the ddlist's height and then positions the option within it's new height.
 * This keeps the option visible during animation.
 * @param ddlist Drop down list object
 * @param height New drop down list height
 */
static void lv_ddlist_adjust_height(lv_obj_t * ddlist, int32_t height)
{
    lv_obj_set_height(ddlist, height);
    lv_ddlist_pos_current_option(ddlist);
}

/**
 * Set the position of list when it is closed to show the selected item
 * @param ddlist pointer to a drop down list
 */
static void lv_ddlist_pos_current_option(lv_obj_t * ddlist)
{
    lv_ddlist_ext_t * ext          = lv_obj_get_ext_attr(ddlist);
    const lv_style_t * style       = lv_obj_get_style(ddlist);
    const lv_font_t * font         = style->text.font;
    lv_coord_t font_h              = lv_font_get_height(font);
    const lv_style_t * label_style = lv_obj_get_style(ext->label);
    lv_obj_t * scrl                = lv_page_get_scrl(ddlist);

    lv_coord_t h       = lv_obj_get_height(ddlist);
    lv_coord_t line_y1 = ext->sel_opt_id * (font_h + label_style->text.line_space) +
                         ext->label->coords.y1 - scrl->coords.y1;

    lv_obj_set_y(scrl, -line_y1 + (h - font_h) / 2);
}

#endif<|MERGE_RESOLUTION|>--- conflicted
+++ resolved
@@ -732,15 +732,9 @@
         /*TODO review this*/
         /* Because of the wider selected rectangle ext. size
          * In this way by dragging the scrollable part the wider rectangle area can be redrawn too*/
-<<<<<<< HEAD
         const lv_style_t * style = lv_ddlist_get_style(ddlist, LV_DDLIST_STYLE_BG);
-        lv_coord_t hpad          = LV_MATH_MAX(style->body.padding.left, style->body.padding.right);
-        if(scrl->ext_size < hpad) scrl->ext_size = hpad;
-=======
-        lv_style_t * style = lv_ddlist_get_style(ddlist, LV_DDLIST_STYLE_BG);
         lv_coord_t hpad    = LV_MATH_MAX(style->body.padding.left, style->body.padding.right);
         if(scrl->ext_draw_pad < hpad) scrl->ext_draw_pad = hpad;
->>>>>>> 5ccf3179
     } else if(sign == LV_SIGNAL_RELEASED) {
         if(lv_indev_is_dragging(lv_indev_get_act()) == false) {
             release_handler(ddlist);
