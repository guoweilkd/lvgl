/**
 * @file lv_ddlist.c
 *
 */

/*********************
 *      INCLUDES
 *********************/
#include "lv_ddlist.h"
#if LV_USE_DDLIST != 0

#include "../lv_core/lv_debug.h"
#include "../lv_draw/lv_draw.h"
#include "../lv_core/lv_group.h"
#include "../lv_core/lv_indev.h"
#include "../lv_themes/lv_theme.h"
#include "../lv_font/lv_symbol_def.h"
#include "../lv_misc/lv_anim.h"
#include "../lv_misc/lv_math.h"
#include <string.h>

/*********************
 *      DEFINES
 *********************/
#define LV_OBJX_NAME "lv_ddlist"

#if LV_USE_ANIMATION == 0
#undef LV_DDLIST_DEF_ANIM_TIME
#define LV_DDLIST_DEF_ANIM_TIME 0 /*No animation*/
#endif

/**********************
 *      TYPEDEFS
 **********************/

/**********************
 *  STATIC PROTOTYPES
 **********************/
static bool lv_ddlist_design(lv_obj_t * ddlist, const lv_area_t * mask, lv_design_mode_t mode);
static lv_res_t lv_ddlist_signal(lv_obj_t * ddlist, lv_signal_t sign, void * param);
static lv_res_t lv_ddlist_scrl_signal(lv_obj_t * scrl, lv_signal_t sign, void * param);
static lv_res_t release_handler(lv_obj_t * ddlist);
static void lv_ddlist_refr_size(lv_obj_t * ddlist, lv_anim_enable_t anim);
static void lv_ddlist_pos_current_option(lv_obj_t * ddlist);
static void lv_ddlist_refr_width(lv_obj_t * ddlist);
#if LV_USE_ANIMATION
static void lv_ddlist_anim_ready_cb(lv_anim_t * a);
static void lv_ddlist_anim_finish(lv_obj_t * ddlist);
static void lv_ddlist_adjust_height(lv_obj_t * ddlist, lv_anim_value_t height);
#endif

/**********************
 *  STATIC VARIABLES
 **********************/
static lv_signal_cb_t ancestor_signal;
static lv_signal_cb_t ancestor_scrl_signal;
static lv_design_cb_t ancestor_design;

/**********************
 *      MACROS
 **********************/

/**********************
 *   GLOBAL FUNCTIONS
 **********************/

/**
 * Create a drop down list objects
 * @param par pointer to an object, it will be the parent of the new drop down list
 * @param copy pointer to a drop down list object, if not NULL then the new object will be copied
 * from it
 * @return pointer to the created drop down list
 */
lv_obj_t * lv_ddlist_create(lv_obj_t * par, const lv_obj_t * copy)
{
    LV_LOG_TRACE("drop down list create started");

    /*Create the ancestor drop down list*/
    lv_obj_t * new_ddlist = lv_page_create(par, copy);
    LV_ASSERT_MEM(new_ddlist);
    if(new_ddlist == NULL) return NULL;

    if(ancestor_signal == NULL) ancestor_signal = lv_obj_get_signal_cb(new_ddlist);
    if(ancestor_scrl_signal == NULL) ancestor_scrl_signal = lv_obj_get_signal_cb(lv_page_get_scrl(new_ddlist));
    if(ancestor_design == NULL) ancestor_design = lv_obj_get_design_cb(new_ddlist);

    /*Allocate the drop down list type specific extended data*/
    lv_ddlist_ext_t * ext = lv_obj_allocate_ext_attr(new_ddlist, sizeof(lv_ddlist_ext_t));
    LV_ASSERT_MEM(ext);
    if(ext == NULL) return NULL;

    /*Initialize the allocated 'ext' */
    ext->label          = NULL;
    ext->opened         = 0;
    ext->fix_height     = 0;
    ext->sel_opt_id     = 0;
    ext->sel_opt_id_ori = 0;
    ext->option_cnt     = 0;
    ext->sel_style      = &lv_style_plain_color;
    ext->draw_arrow     = 0; /*Do not draw arrow by default*/
    ext->stay_open      = 0;

    /*The signal and design functions are not copied so set them here*/
    lv_obj_set_signal_cb(new_ddlist, lv_ddlist_signal);
    lv_obj_set_signal_cb(lv_page_get_scrl(new_ddlist), lv_ddlist_scrl_signal);
    lv_obj_set_design_cb(new_ddlist, lv_ddlist_design);

    /*Init the new drop down list drop down list*/
    if(copy == NULL) {
        lv_page_set_anim_time(new_ddlist, LV_DDLIST_DEF_ANIM_TIME);

        lv_obj_t * scrl = lv_page_get_scrl(new_ddlist);
        lv_obj_set_drag(scrl, false);
        lv_page_set_scrl_fit2(new_ddlist, LV_FIT_FILL, LV_FIT_TIGHT);

        /*Save (a later restore) the original X coordinate because it changes as the FITs applies*/
        lv_coord_t x;
        if(lv_obj_get_base_dir(new_ddlist) == LV_BIDI_DIR_RTL) x = lv_obj_get_x(new_ddlist) + lv_obj_get_width(new_ddlist);
        else x = lv_obj_get_x(new_ddlist);

        ext->label = lv_label_create(new_ddlist, NULL);
        lv_cont_set_fit2(new_ddlist, LV_FIT_TIGHT, LV_FIT_NONE);
        lv_page_set_sb_mode(new_ddlist, LV_SB_MODE_HIDE);
        lv_page_set_style(new_ddlist, LV_PAGE_STYLE_SCRL, &lv_style_transp_tight);

        lv_ddlist_set_options(new_ddlist, "Option 1\nOption 2\nOption 3");

        /*Restore the original X coordinate*/
        if(lv_obj_get_base_dir(new_ddlist) == LV_BIDI_DIR_RTL) lv_obj_set_x(new_ddlist, x - lv_obj_get_width(new_ddlist));
        else lv_obj_set_x(new_ddlist, x);

        /*Set the default styles*/
        lv_theme_t * th = lv_theme_get_current();
        if(th) {
            lv_ddlist_set_style(new_ddlist, LV_DDLIST_STYLE_BG, th->style.ddlist.bg);
            lv_ddlist_set_style(new_ddlist, LV_DDLIST_STYLE_SEL, th->style.ddlist.sel);
            lv_ddlist_set_style(new_ddlist, LV_DDLIST_STYLE_SB, th->style.ddlist.sb);
        } else {
            lv_ddlist_set_style(new_ddlist, LV_DDLIST_STYLE_BG, &lv_style_pretty);
            lv_ddlist_set_style(new_ddlist, LV_DDLIST_STYLE_SEL, &lv_style_plain_color);
            lv_ddlist_set_style(new_ddlist, LV_DDLIST_STYLE_SB, &lv_style_pretty_color);
        }


    }
    /*Copy an existing drop down list*/
    else {
        lv_ddlist_ext_t * copy_ext = lv_obj_get_ext_attr(copy);
        ext->label                 = lv_label_create(new_ddlist, copy_ext->label);
        lv_label_set_text(ext->label, lv_label_get_text(copy_ext->label));
        ext->sel_opt_id     = copy_ext->sel_opt_id;
        ext->sel_opt_id_ori = copy_ext->sel_opt_id;
        ext->fix_height     = copy_ext->fix_height;
        ext->option_cnt     = copy_ext->option_cnt;
        ext->sel_style      = copy_ext->sel_style;
        ext->draw_arrow     = copy_ext->draw_arrow;
        ext->stay_open      = copy_ext->stay_open;

        lv_ddlist_set_style(new_ddlist, LV_DDLIST_STYLE_BG, lv_ddlist_get_style(copy, LV_DDLIST_STYLE_BG));
        lv_ddlist_set_style(new_ddlist, LV_DDLIST_STYLE_SB, lv_ddlist_get_style(copy, LV_DDLIST_STYLE_SB));
        lv_ddlist_set_style(new_ddlist, LV_DDLIST_STYLE_SEL, lv_ddlist_get_style(copy, LV_DDLIST_STYLE_SEL));

    }

    LV_LOG_INFO("drop down list created");

    return new_ddlist;
}

/*=====================
 * Setter functions
 *====================*/

/**
 * Set the options in a drop down list from a string
 * @param ddlist pointer to drop down list object
 * @param options a string with '\n' separated options. E.g. "One\nTwo\nThree"
 */
void lv_ddlist_set_options(lv_obj_t * ddlist, const char * options)
{
    LV_ASSERT_OBJ(ddlist, LV_OBJX_NAME);
    LV_ASSERT_STR(options);

    lv_ddlist_ext_t * ext = lv_obj_get_ext_attr(ddlist);

    /*Count the '\n'-s to determine the number of options*/
    ext->option_cnt = 0;
    uint16_t i;
    for(i = 0; options[i] != '\0'; i++) {
        if(options[i] == '\n') ext->option_cnt++;
    }
    ext->option_cnt++; /*Last option has no `\n`*/
    ext->sel_opt_id     = 0;
    ext->sel_opt_id_ori = 0;

    lv_label_set_text(ext->label, options);

    lv_ddlist_refr_width(ddlist);

    lv_label_align_t align = lv_label_get_align(ext->label);
    switch(align) {
        case LV_LABEL_ALIGN_LEFT: lv_obj_align(ext->label, NULL, LV_ALIGN_IN_LEFT_MID, 0, 0); break;
        case LV_LABEL_ALIGN_CENTER: lv_obj_align(ext->label, NULL, LV_ALIGN_CENTER, 0, 0); break;
        case LV_LABEL_ALIGN_RIGHT: lv_obj_align(ext->label, NULL, LV_ALIGN_IN_RIGHT_MID, 0, 0); break;
    }

    lv_ddlist_refr_size(ddlist, false);
}

/**
 * Set the selected option
 * @param ddlist pointer to drop down list object
 * @param sel_opt id of the selected option (0 ... number of option - 1);
 */
void lv_ddlist_set_selected(lv_obj_t * ddlist, uint16_t sel_opt)
{
    LV_ASSERT_OBJ(ddlist, LV_OBJX_NAME);

    lv_ddlist_ext_t * ext = lv_obj_get_ext_attr(ddlist);
    if(ext->sel_opt_id == sel_opt) return;

    ext->sel_opt_id     = sel_opt < ext->option_cnt ? sel_opt : ext->option_cnt - 1;
    ext->sel_opt_id_ori = ext->sel_opt_id;
    /*Move the list to show the current option*/
    if(ext->opened == 0) {
        lv_ddlist_pos_current_option(ddlist);
    } else {
        lv_obj_invalidate(ddlist);
    }
}

/**
 * Set a fix height for the drop down list
 * If 0 then the opened ddlist will be auto. sized else the set height will be applied.
 * @param ddlist pointer to a drop down list
 * @param h the height when the list is opened (0: auto size)
 */
void lv_ddlist_set_fix_height(lv_obj_t * ddlist, lv_coord_t h)
{
    LV_ASSERT_OBJ(ddlist, LV_OBJX_NAME);

    lv_ddlist_ext_t * ext = lv_obj_get_ext_attr(ddlist);
    if(ext->fix_height == h) return;

    ext->fix_height = h;

    lv_ddlist_refr_size(ddlist, false);
}

/**
 * Set a fix width for the drop down list
 * @param ddlist pointer to a drop down list
 * @param w the width when the list is opened (0: auto size)
 */
void lv_ddlist_set_fix_width(lv_obj_t * ddlist, lv_coord_t w)
{
    LV_ASSERT_OBJ(ddlist, LV_OBJX_NAME);

    lv_ddlist_ext_t * ext = lv_obj_get_ext_attr(ddlist);
    if(w == 0) {
        lv_cont_set_fit2(ddlist, LV_FIT_TIGHT, lv_cont_get_fit_bottom(ddlist));
    } else {
        lv_cont_set_fit2(ddlist, LV_FIT_NONE, lv_cont_get_fit_bottom(ddlist));
        lv_obj_set_width(ddlist, w);
    }

    switch(lv_label_get_align(ext->label)) {
        case LV_LABEL_ALIGN_LEFT: lv_obj_align(ext->label, NULL, LV_ALIGN_IN_LEFT_MID, 0, 0); break;
        case LV_LABEL_ALIGN_CENTER: lv_obj_align(ext->label, NULL, LV_ALIGN_CENTER, 0, 0); break;
        case LV_LABEL_ALIGN_RIGHT: lv_obj_align(ext->label, NULL, LV_ALIGN_IN_RIGHT_MID, 0, 0); break;
    }

    lv_ddlist_refr_size(ddlist, false);
}

/**
 * Set arrow draw in a drop down list
 * @param ddlist pointer to drop down list object
 * @param en enable/disable a arrow draw. E.g. "true" for draw.
 */
void lv_ddlist_set_draw_arrow(lv_obj_t * ddlist, bool en)
{
    LV_ASSERT_OBJ(ddlist, LV_OBJX_NAME);

    lv_ddlist_ext_t * ext = lv_obj_get_ext_attr(ddlist);

    /*Set the flag*/
    ext->draw_arrow = en ? 1 : 0;
}

/**
 * Leave the list opened when a new value is selected
 * @param ddlist pointer to drop down list object
 * @param en enable/disable "stay open" feature
 */
void lv_ddlist_set_stay_open(lv_obj_t * ddlist, bool en)
{
    LV_ASSERT_OBJ(ddlist, LV_OBJX_NAME);

    lv_ddlist_ext_t * ext = lv_obj_get_ext_attr(ddlist);

    /*Set the flag*/
    ext->stay_open = en ? 1 : 0;
}

/**
 * Set a style of a drop down list
 * @param ddlist pointer to a drop down list object
 * @param type which style should be set
 * @param style pointer to a style
 */
void lv_ddlist_set_style(lv_obj_t * ddlist, lv_ddlist_style_t type, const lv_style_t * style)
{
    LV_ASSERT_OBJ(ddlist, LV_OBJX_NAME);

    lv_ddlist_ext_t * ext = lv_obj_get_ext_attr(ddlist);

    switch(type) {
        case LV_DDLIST_STYLE_BG:
            lv_page_set_style(ddlist, LV_PAGE_STYLE_BG, style);
            lv_ddlist_refr_width(ddlist);
            break;
        case LV_DDLIST_STYLE_SB: lv_page_set_style(ddlist, LV_PAGE_STYLE_SB, style); break;
        case LV_DDLIST_STYLE_SEL:
            ext->sel_style  = style;
            lv_obj_t * scrl = lv_page_get_scrl(ddlist);
            lv_obj_refresh_ext_draw_pad(scrl); /*Because of the wider selected rectangle*/
            break;
    }
}

void lv_ddlist_set_align(lv_obj_t * ddlist, lv_label_align_t align)
{
    LV_ASSERT_OBJ(ddlist, LV_OBJX_NAME);

    lv_ddlist_ext_t * ext = lv_obj_get_ext_attr(ddlist);

    lv_label_set_align(ext->label, align);
    switch(align) {
        case LV_LABEL_ALIGN_LEFT: lv_obj_align(ext->label, NULL, LV_ALIGN_IN_LEFT_MID, 0, 0); break;
        case LV_LABEL_ALIGN_CENTER: lv_obj_align(ext->label, NULL, LV_ALIGN_CENTER, 0, 0); break;
        case LV_LABEL_ALIGN_RIGHT: lv_obj_align(ext->label, NULL, LV_ALIGN_IN_RIGHT_MID, 0, 0); break;
    }
}
/*=====================
 * Getter functions
 *====================*/

/**
 * Get the options of a drop down list
 * @param ddlist pointer to drop down list object
 * @return the options separated by '\n'-s (E.g. "Option1\nOption2\nOption3")
 */
const char * lv_ddlist_get_options(const lv_obj_t * ddlist)
{
    LV_ASSERT_OBJ(ddlist, LV_OBJX_NAME);

    lv_ddlist_ext_t * ext = lv_obj_get_ext_attr(ddlist);
    return lv_label_get_text(ext->label);
}

/**
 * Get the selected option
 * @param ddlist pointer to drop down list object
 * @return id of the selected option (0 ... number of option - 1);
 */
uint16_t lv_ddlist_get_selected(const lv_obj_t * ddlist)
{
    LV_ASSERT_OBJ(ddlist, LV_OBJX_NAME);

    lv_ddlist_ext_t * ext = lv_obj_get_ext_attr(ddlist);

    return ext->sel_opt_id;
}

/**
 * Get the current selected option as a string
 * @param ddlist pointer to ddlist object
 * @param buf pointer to an array to store the string
 * @param buf_size size of `buf` in bytes. 0: to ignore it.
 */
void lv_ddlist_get_selected_str(const lv_obj_t * ddlist, char * buf, uint16_t buf_size)
{
    LV_ASSERT_OBJ(ddlist, LV_OBJX_NAME);

    lv_ddlist_ext_t * ext = lv_obj_get_ext_attr(ddlist);

    uint16_t i;
    uint16_t line        = 0;
    const char * opt_txt = lv_label_get_text(ext->label);
    uint16_t txt_len     = strlen(opt_txt);

    for(i = 0; i < txt_len && line != ext->sel_opt_id; i++) {
        if(opt_txt[i] == '\n') line++;
    }

    uint16_t c;
    for(c = 0; opt_txt[i] != '\n' && i < txt_len; c++, i++) {
        if(buf_size && c >= buf_size - 1) {
            LV_LOG_WARN("lv_ddlist_get_selected_str: the buffer was too small")
            break;
        }
        buf[c] = opt_txt[i];
    }

    buf[c] = '\0';
}

/**
 * Get the fix height value.
 * @param ddlist pointer to a drop down list object
 * @return the height if the ddlist is opened (0: auto size)
 */
lv_coord_t lv_ddlist_get_fix_height(const lv_obj_t * ddlist)
{
    LV_ASSERT_OBJ(ddlist, LV_OBJX_NAME);

    lv_ddlist_ext_t * ext = lv_obj_get_ext_attr(ddlist);
    return ext->fix_height;
}

/**
 * Get arrow draw in a drop down list
 * @param ddlist pointer to drop down list object
 */
bool lv_ddlist_get_draw_arrow(lv_obj_t * ddlist)
{
    LV_ASSERT_OBJ(ddlist, LV_OBJX_NAME);

    lv_ddlist_ext_t * ext = lv_obj_get_ext_attr(ddlist);

    return ext->draw_arrow ? true : false;
}

/**
 * Get whether the drop down list stay open after selecting a  value or not
 * @param ddlist pointer to drop down list object
 */
bool lv_ddlist_get_stay_open(lv_obj_t * ddlist)
{
    LV_ASSERT_OBJ(ddlist, LV_OBJX_NAME);

    lv_ddlist_ext_t * ext = lv_obj_get_ext_attr(ddlist);

    return ext->stay_open ? true : false;
}

/**
 * Get a style of a drop down list
 * @param ddlist pointer to a drop down list object
 * @param type which style should be get
 * @return style pointer to a style
 */
const lv_style_t * lv_ddlist_get_style(const lv_obj_t * ddlist, lv_ddlist_style_t type)
{
    LV_ASSERT_OBJ(ddlist, LV_OBJX_NAME);

    lv_ddlist_ext_t * ext = lv_obj_get_ext_attr(ddlist);

    switch(type) {
        case LV_DDLIST_STYLE_BG: return lv_page_get_style(ddlist, LV_PAGE_STYLE_BG);
        case LV_DDLIST_STYLE_SB: return lv_page_get_style(ddlist, LV_PAGE_STYLE_SB);
        case LV_DDLIST_STYLE_SEL: return ext->sel_style;
        default: return NULL;
    }

    /*To avoid warning*/
    return NULL;
}

lv_label_align_t lv_ddlist_get_align(const lv_obj_t * ddlist)
{
    lv_ddlist_ext_t * ext = lv_obj_get_ext_attr(ddlist);

    return lv_label_get_align(ext->label);
}

/*=====================
 * Other functions
 *====================*/

/**
 * Open the drop down list with or without animation
 * @param ddlist pointer to drop down list object
 * @param anim_en LV_ANIM_EN: use animation; LV_ANIM_OFF: not use animations
 */
void lv_ddlist_open(lv_obj_t * ddlist, lv_anim_enable_t anim)
{
#if LV_USE_ANIMATION == 0
    anim = false;
#endif
    lv_ddlist_ext_t * ext = lv_obj_get_ext_attr(ddlist);
    ext->opened           = 1;
    lv_obj_set_drag(lv_page_get_scrl(ddlist), true);
    lv_ddlist_refr_size(ddlist, anim);
}

/**
 * Close (Collapse) the drop down list
 * @param ddlist pointer to drop down list object
 * @param anim_en LV_ANIM_ON: use animation; LV_ANIM_OFF: not use animations
 */
void lv_ddlist_close(lv_obj_t * ddlist, lv_anim_enable_t anim)
{
#if LV_USE_ANIMATION == 0
    anim = false;
#endif
    lv_ddlist_ext_t * ext = lv_obj_get_ext_attr(ddlist);
    ext->opened           = 0;
    lv_obj_set_drag(lv_page_get_scrl(ddlist), false);
    lv_ddlist_refr_size(ddlist, anim);
}

/**********************
 *   STATIC FUNCTIONS
 **********************/

/**
 * Get the text alignment flag for a drop down list.
 * @param ddlist drop down list
 * @return text alignment flag
 */
static lv_txt_flag_t lv_ddlist_get_txt_flag(const lv_obj_t * ddlist)
{
    lv_ddlist_ext_t * ext = lv_obj_get_ext_attr(ddlist);

    /*The label might be already deleted so just return with some value*/
    if(!ext->label) return LV_TXT_FLAG_CENTER;

    lv_label_align_t align = lv_label_get_align(ext->label);

    switch(align) {
        default:
        case LV_LABEL_ALIGN_LEFT: return LV_TXT_FLAG_NONE;
        case LV_LABEL_ALIGN_CENTER: return LV_TXT_FLAG_CENTER;
        case LV_LABEL_ALIGN_RIGHT: return LV_TXT_FLAG_RIGHT;
    }
}

/**
 * Handle the drawing related tasks of the drop down lists
 * @param ddlist pointer to an object
 * @param mask the object will be drawn only in this area
 * @param mode LV_DESIGN_COVER_CHK: only check if the object fully covers the 'mask_p' area
 *                                  (return 'true' if yes)
 *             LV_DESIGN_DRAW: draw the object (always return 'true')
 *             LV_DESIGN_DRAW_POST: drawing after every children are drawn
 * @param return true/false, depends on 'mode'
 */
static bool lv_ddlist_design(lv_obj_t * ddlist, const lv_area_t * mask, lv_design_mode_t mode)
{
    /*Return false if the object is not covers the mask_p area*/
    if(mode == LV_DESIGN_COVER_CHK) {
        return ancestor_design(ddlist, mask, mode);
    }
    /*Draw the object*/
    else if(mode == LV_DESIGN_DRAW_MAIN) {
        ancestor_design(ddlist, mask, mode);

        lv_ddlist_ext_t * ext = lv_obj_get_ext_attr(ddlist);
        lv_opa_t opa_scale    = lv_obj_get_opa_scale(ddlist);
        /*If the list is opened draw a rectangle under the selected item*/
        if(ext->opened != 0 || ext->force_sel) {
            const lv_style_t * style = lv_ddlist_get_style(ddlist, LV_DDLIST_STYLE_BG);
            const lv_font_t * font   = style->text.font;
            lv_coord_t font_h        = lv_font_get_line_height(font);

            /*Draw the selected*/
            lv_area_t rect_area;
            rect_area.y1 = ext->label->coords.y1;
            rect_area.y1 += ext->sel_opt_id * (font_h + style->text.line_space);
            rect_area.y1 -= style->text.line_space / 2;

            rect_area.y2 = rect_area.y1 + font_h + style->text.line_space - 1;
            rect_area.x1 = ddlist->coords.x1;
            rect_area.x2 = ddlist->coords.x2;

            lv_draw_rect(&rect_area, mask, ext->sel_style, opa_scale);
        }
    }
    /*Post draw when the children are drawn*/
    else if(mode == LV_DESIGN_DRAW_POST) {
        /*Redraw the text on the selected area with a different color*/
        lv_ddlist_ext_t * ext = lv_obj_get_ext_attr(ddlist);
        lv_opa_t opa_scale    = lv_obj_get_opa_scale(ddlist);

        /*Redraw only in opened state*/
        if(ext->opened || ext->force_sel) {
            const lv_style_t * style = lv_ddlist_get_style(ddlist, LV_DDLIST_STYLE_BG);
            const lv_font_t * font   = style->text.font;
            lv_coord_t font_h        = lv_font_get_line_height(font);

            lv_area_t area_sel;
            area_sel.y1 = ext->label->coords.y1;
            area_sel.y1 += ext->sel_opt_id * (font_h + style->text.line_space);
            area_sel.y1 -= style->text.line_space / 2;

            area_sel.y2 = area_sel.y1 + font_h + style->text.line_space - 1;
            area_sel.x1 = ddlist->coords.x1;
            area_sel.x2 = ddlist->coords.x2;
            lv_area_t mask_sel;
            bool area_ok;
            area_ok = lv_area_intersect(&mask_sel, mask, &area_sel);
            if(area_ok) {
                const lv_style_t * sel_style = lv_ddlist_get_style(ddlist, LV_DDLIST_STYLE_SEL);
                lv_style_t new_style;
                lv_style_copy(&new_style, style);
                new_style.text.color = sel_style->text.color;
                new_style.text.opa   = sel_style->text.opa;
                lv_txt_flag_t flag   = lv_ddlist_get_txt_flag(ddlist);
                lv_draw_label(&ext->label->coords, &mask_sel, &new_style, opa_scale, lv_label_get_text(ext->label),
                              flag, NULL, -1, -1, NULL);
            }
        }

        /*Add a down symbol in ddlist when closed*/
        else {
            /*Draw a arrow in ddlist if enabled*/
            if(ext->draw_arrow) {
                const lv_style_t * style     = lv_ddlist_get_style(ddlist, LV_DDLIST_STYLE_BG);
                const lv_font_t * font       = style->text.font;
                const lv_style_t * sel_style = lv_ddlist_get_style(ddlist, LV_DDLIST_STYLE_BG);
                lv_coord_t font_h            = lv_font_get_line_height(font);
                lv_style_t new_style;
                lv_style_copy(&new_style, style);
                new_style.text.color = sel_style->text.color;
                new_style.text.opa   = sel_style->text.opa;
                lv_area_t area_arrow;
                lv_coord_t arrow_width = lv_txt_get_width(LV_SYMBOL_DOWN, strlen(LV_SYMBOL_DOWN), sel_style->text.font, 0, 0);
                if(lv_label_get_align(ext->label) != LV_LABEL_ALIGN_RIGHT) {
                    area_arrow.x2 = ddlist->coords.x2 - style->body.padding.right;
                    area_arrow.x1 = area_arrow.x2 - arrow_width;
                } else {
                    area_arrow.x1 = ddlist->coords.x1 + style->body.padding.left;
                    area_arrow.x2 = area_arrow.x1 + arrow_width;
                }

                area_arrow.y1 = ddlist->coords.y1 + style->text.line_space;
                area_arrow.y2 = area_arrow.y1 + font_h;

                lv_area_t mask_arrow;
                bool area_ok;
                area_ok = lv_area_intersect(&mask_arrow, mask, &area_arrow);
                if(area_ok) {
                    lv_draw_label(&area_arrow, &mask_arrow, &new_style, opa_scale, LV_SYMBOL_DOWN, LV_TXT_FLAG_NONE,
                                  NULL, -1, -1, NULL); /*Use a down arrow in ddlist, you can replace it with your
                                                    custom symbol*/
                }
            }
        }
        /*Draw the scrollbar in the ancestor page design function*/
        ancestor_design(ddlist, mask, mode);
    }

    return true;
}

/**
 * Signal function of the drop down list
 * @param ddlist pointer to a drop down list object
 * @param sign a signal type from lv_signal_t enum
 * @param param pointer to a signal specific variable
 * @return LV_RES_OK: the object is not deleted in the function; LV_RES_INV: the object is deleted
 */
static lv_res_t lv_ddlist_signal(lv_obj_t * ddlist, lv_signal_t sign, void * param)
{
    lv_res_t res;
    /* Include the ancient signal function */
    res = ancestor_signal(ddlist, sign, param);
    if(res != LV_RES_OK) return res;
    if(sign == LV_SIGNAL_GET_TYPE) return lv_obj_handle_get_type_signal(param, LV_OBJX_NAME);

    lv_ddlist_ext_t * ext = lv_obj_get_ext_attr(ddlist);

    if(sign == LV_SIGNAL_STYLE_CHG) {
        lv_ddlist_refr_size(ddlist, 0);
<<<<<<< HEAD
    } else if(sign == LV_SIGNAL_BASE_DIR_CHG) {
        lv_label_align_t align = lv_label_get_align(ext->label);
        switch(align) {
            case LV_LABEL_ALIGN_LEFT: lv_obj_align(ext->label, NULL, LV_ALIGN_IN_LEFT_MID, 0, 0); break;
            case LV_LABEL_ALIGN_CENTER: lv_obj_align(ext->label, NULL, LV_ALIGN_CENTER, 0, 0); break;
            case LV_LABEL_ALIGN_RIGHT: lv_obj_align(ext->label, NULL, LV_ALIGN_IN_RIGHT_MID, 0, 0); break;
        }

        lv_ddlist_refr_size(ddlist, 0);
=======

>>>>>>> f38b12ee
    } else if(sign == LV_SIGNAL_CLEANUP) {
        ext->label = NULL;
    } else if(sign == LV_SIGNAL_FOCUS) {
#if LV_USE_GROUP
        lv_group_t * g             = lv_obj_get_group(ddlist);
        bool editing               = lv_group_get_editing(g);
        lv_indev_type_t indev_type = lv_indev_get_type(lv_indev_get_act());

        /*Encoders need special handling*/
        if(indev_type == LV_INDEV_TYPE_ENCODER) {
            /*Open the list if editing*/
            if(editing) {
                ext->opened         = true;
                ext->sel_opt_id_ori = ext->sel_opt_id;
                lv_ddlist_refr_size(ddlist, true);
            }
            /*Close the lift if navigating*/
            else {
                ext->opened     = false;
                ext->sel_opt_id = ext->sel_opt_id_ori;
                lv_ddlist_refr_size(ddlist, true);
            }
        } else {
            /*Open the list if closed*/
            if(!ext->opened) {
                ext->opened         = true;
                ext->sel_opt_id_ori = ext->sel_opt_id; /*Save the current value. Used to revert this
                                                          state if ENER wont't be pressed*/
                lv_ddlist_refr_size(ddlist, true);
            }
        }
#endif
    } else if(sign == LV_SIGNAL_RELEASED) {
        release_handler(ddlist);
    } else if(sign == LV_SIGNAL_DEFOCUS) {
        if(ext->opened) {
            ext->opened     = false;
            ext->sel_opt_id = ext->sel_opt_id_ori;
            lv_ddlist_refr_size(ddlist, true);
        }
    } else if(sign == LV_SIGNAL_CONTROL) {
        char c = *((char *)param);
        if(c == LV_KEY_RIGHT || c == LV_KEY_DOWN) {
            if(!ext->opened) {
                ext->opened = 1;
                lv_ddlist_refr_size(ddlist, true);
            }

            if(ext->sel_opt_id + 1 < ext->option_cnt) {
                ext->sel_opt_id++;
                lv_ddlist_pos_current_option(ddlist);
                lv_obj_invalidate(ddlist);
            }
        } else if(c == LV_KEY_LEFT || c == LV_KEY_UP) {
            if(!ext->opened) {
                ext->opened = 1;
                lv_ddlist_refr_size(ddlist, true);
            }
            if(ext->sel_opt_id > 0) {
                ext->sel_opt_id--;
                lv_ddlist_pos_current_option(ddlist);
                lv_obj_invalidate(ddlist);
            }
        } else if(c == LV_KEY_ESC) {
            if(ext->opened) {
                ext->opened     = 0;
                ext->sel_opt_id = ext->sel_opt_id_ori;
                lv_ddlist_refr_size(ddlist, true);
            }
        }
    } else if(sign == LV_SIGNAL_GET_EDITABLE) {
        bool * editable = (bool *)param;
        *editable       = true;
    }

    return res;
}

/**
 * Signal function of the drop down list's scrollable part
 * @param scrl pointer to a drop down list's scrollable part
 * @param sign a signal type from lv_signal_t enum
 * @param param pointer to a signal specific variable
 * @return LV_RES_OK: the object is not deleted in the function; LV_RES_INV: the object is deleted
 */
static lv_res_t lv_ddlist_scrl_signal(lv_obj_t * scrl, lv_signal_t sign, void * param)
{
    lv_res_t res;

    /* Include the ancient signal function */
    res = ancestor_scrl_signal(scrl, sign, param);
    if(res != LV_RES_OK) return res;

    lv_obj_t * ddlist = lv_obj_get_parent(scrl);

    if(sign == LV_SIGNAL_REFR_EXT_DRAW_PAD) {
        /*TODO review this*/
        /* Because of the wider selected rectangle ext. size
         * In this way by dragging the scrollable part the wider rectangle area can be redrawn too*/
        const lv_style_t * style = lv_ddlist_get_style(ddlist, LV_DDLIST_STYLE_BG);
        lv_coord_t hpad          = LV_MATH_MAX(style->body.padding.left, style->body.padding.right);
        if(scrl->ext_draw_pad < hpad) scrl->ext_draw_pad = hpad;
    } else if(sign == LV_SIGNAL_RELEASED) {
        if(lv_indev_is_dragging(lv_indev_get_act()) == false) {
            release_handler(ddlist);
        }
    } else if(sign == LV_SIGNAL_CLEANUP) {
        lv_ddlist_ext_t * ext = lv_obj_get_ext_attr(ddlist);
        ext->label            = NULL; /*The label is already deleted*/
    }

    return res;
}

/**
 * Called when a drop down list is released to open it or set new option
 * @param ddlist pointer to a drop down list object
 * @return LV_ACTION_RES_INV if the ddlist it deleted in the user callback else LV_ACTION_RES_OK
 */
static lv_res_t release_handler(lv_obj_t * ddlist)
{
    lv_ddlist_ext_t * ext = lv_obj_get_ext_attr(ddlist);

    if(ext->opened == 0) { /*Open the list*/
        ext->opened = 1;
        lv_obj_set_drag(lv_page_get_scrl(ddlist), true);
        lv_ddlist_refr_size(ddlist, true);
    } else {

        lv_indev_t * indev = lv_indev_get_act();
#if LV_USE_GROUP
        /*Leave edit mode once a new item is selected*/
        if(lv_indev_get_type(indev) == LV_INDEV_TYPE_ENCODER) {
            ext->sel_opt_id_ori = ext->sel_opt_id;
            lv_group_t * g      = lv_obj_get_group(ddlist);
            if(lv_group_get_editing(g)) {
                lv_group_set_editing(g, false);
            }
        }
#endif

        /*Search the clicked option (For KEYPAD and ENCODER the new value should be already set)*/
        if(lv_indev_get_type(indev) == LV_INDEV_TYPE_POINTER || lv_indev_get_type(indev) == LV_INDEV_TYPE_BUTTON) {
            lv_point_t p;
            lv_indev_get_point(indev, &p);
            p.y -= ext->label->coords.y1;
            p.x -= ext->label->coords.x1;
            uint16_t letter_i;
            letter_i = lv_label_get_letter_on(ext->label, &p);

            uint16_t new_opt  = 0;
            const char * txt  = lv_label_get_text(ext->label);
            uint32_t i        = 0;
            uint32_t i_prev   = 0;

            uint32_t letter_cnt = 0;
            uint32_t letter;
            for(letter_cnt = 0; letter_cnt < letter_i; letter_cnt++) {
                letter = lv_txt_encoded_next(txt, &i);
                /*Count he lines to reach the clicked letter. But ignore the last '\n' because it
                 * still belongs to the clicked line*/
                if(letter == '\n' && i_prev != letter_i) new_opt++;
                i_prev = i;
            }

            ext->sel_opt_id     = new_opt;
            ext->sel_opt_id_ori = ext->sel_opt_id;
        }

        uint32_t id  = ext->sel_opt_id; /*Just to use uint32_t in event data*/
        lv_res_t res = lv_event_send(ddlist, LV_EVENT_VALUE_CHANGED, &id);
        if(res != LV_RES_OK) return res;

        if(ext->stay_open == 0) {
            ext->opened = 0;
            lv_obj_set_drag(lv_page_get_scrl(ddlist), false);
            lv_ddlist_refr_size(ddlist, true);
        } else {
            lv_obj_invalidate(ddlist);
        }
    }

    return LV_RES_OK;
}

/**
 * Refresh the size of drop down list according to its status (open or closed)
 * @param ddlist pointer to a drop down list object
 * @param anim Change the size (open/close) with or without animation (true/false)
 */
static void lv_ddlist_refr_size(lv_obj_t * ddlist, lv_anim_enable_t anim)
{
#if LV_USE_ANIMATION == 0
    anim = false;
#endif
    lv_ddlist_ext_t * ext    = lv_obj_get_ext_attr(ddlist);
    const lv_style_t * style = lv_obj_get_style(ddlist);
    lv_coord_t new_height;

    /*Open the list*/
    if(ext->opened) {
        if(ext->fix_height == 0) {
            new_height =
                lv_obj_get_height(lv_page_get_scrl(ddlist)) + style->body.padding.top + style->body.padding.bottom;
        } else {
            new_height = ext->fix_height;
        }

    }
    /*Close the list*/
    else {
        const lv_font_t * font         = style->text.font;
        const lv_style_t * label_style = lv_obj_get_style(ext->label);
        lv_coord_t font_h              = lv_font_get_line_height(font);
        new_height                     = font_h + 2 * label_style->text.line_space;

        lv_page_set_sb_mode(ddlist, LV_SB_MODE_HIDE);
    }

    if(anim == LV_ANIM_OFF) {
        lv_obj_set_height(ddlist, new_height);
        lv_ddlist_pos_current_option(ddlist);
        if(ext->opened) lv_page_set_sb_mode(ddlist, LV_SB_MODE_UNHIDE);
#if LV_USE_ANIMATION
        lv_anim_del(ddlist, (lv_anim_exec_xcb_t)lv_ddlist_adjust_height); /*If an animation is in progress then
                                                                 it will overwrite this changes*/

        /*Force animation complete to fix highlight selection*/
        lv_ddlist_anim_finish(ddlist);
    } else {
        /*Run the animation only if the the size will be different*/
        if(lv_obj_get_height(ddlist) != new_height) {
            lv_anim_t a;
            a.var            = ddlist;
            a.start          = lv_obj_get_height(ddlist);
            a.end            = new_height;
            a.exec_cb        = (lv_anim_exec_xcb_t)lv_ddlist_adjust_height;
            a.path_cb        = lv_anim_path_linear;
            a.ready_cb       = lv_ddlist_anim_ready_cb;
            a.act_time       = 0;
            a.time           = lv_ddlist_get_anim_time(ddlist);
            a.playback       = 0;
            a.playback_pause = 0;
            a.repeat         = 0;
            a.repeat_pause   = 0;

            ext->force_sel = 1; /*Keep the list item selected*/
            lv_anim_create(&a);
        }
#endif
    }
}

#if LV_USE_ANIMATION
/**
 * Position the list and remove the selection highlight if it's closed.
 * Called at end of list animation.
 * @param a pointer to the animation
 */
static void lv_ddlist_anim_ready_cb(lv_anim_t * a)
{
    lv_obj_t * ddlist = a->var;
    lv_ddlist_anim_finish(ddlist);
}

/**
 * Clean up after the open animation
 * @param ddlist
 */
static void lv_ddlist_anim_finish(lv_obj_t * ddlist)
{
    lv_ddlist_ext_t * ext = lv_obj_get_ext_attr(ddlist);

    lv_ddlist_pos_current_option(ddlist);
    ext->force_sel = 0; /*Turn off drawing of selection*/
    if(ext->opened) lv_page_set_sb_mode(ddlist, LV_SB_MODE_UNHIDE);
}

/**
 * Adjusts the ddlist's height and then positions the option within it's new height.
 * This keeps the option visible during animation.
 * @param ddlist Drop down list object
 * @param height New drop down list height
 */
static void lv_ddlist_adjust_height(lv_obj_t * ddlist, lv_anim_value_t height)
{
    lv_obj_set_height(ddlist, height);
    lv_ddlist_pos_current_option(ddlist);
}
#endif

/**
 * Set the position of list when it is closed to show the selected item
 * @param ddlist pointer to a drop down list
 */
static void lv_ddlist_pos_current_option(lv_obj_t * ddlist)
{
    lv_ddlist_ext_t * ext          = lv_obj_get_ext_attr(ddlist);
    const lv_style_t * style       = lv_obj_get_style(ddlist);
    const lv_font_t * font         = style->text.font;
    lv_coord_t font_h              = lv_font_get_line_height(font);
    const lv_style_t * label_style = lv_obj_get_style(ext->label);
    lv_obj_t * scrl                = lv_page_get_scrl(ddlist);

    lv_coord_t h = lv_obj_get_height(ddlist);
    lv_coord_t line_y1 =
        ext->sel_opt_id * (font_h + label_style->text.line_space) + ext->label->coords.y1 - scrl->coords.y1;

    lv_obj_set_y(scrl, -line_y1 + (h - font_h) / 2);
    lv_obj_invalidate(ddlist);
}

/**
 * Be sure the width of the scrollable exactly fits the ddlist
 * @param ddlist pointer to a ddlist
 */
static void lv_ddlist_refr_width(lv_obj_t * ddlist)
{
<<<<<<< HEAD

    /*Save the current x coordinate because it should be kept after the refrsh*/
    lv_coord_t x;
    if(lv_obj_get_base_dir(ddlist) == LV_BIDI_DIR_RTL) x = lv_obj_get_x(ddlist) + lv_obj_get_width(ddlist);
    else x = lv_obj_get_x(ddlist);
=======
    lv_ddlist_ext_t * ext = lv_obj_get_ext_attr(ddlist);
>>>>>>> f38b12ee

    /*Set the TIGHT fit horizontally the set the width to the content*/
    lv_page_set_scrl_fit2(ddlist, LV_FIT_TIGHT, lv_page_get_scrl_fit_bottom(ddlist));

    /*Revert FILL fit to fill the parent with the options area. It allows to RIGHT/CENTER align the text*/
    lv_page_set_scrl_fit2(ddlist, LV_FIT_FILL, lv_page_get_scrl_fit_bottom(ddlist));

<<<<<<< HEAD
    if(lv_obj_get_base_dir(ddlist) == LV_BIDI_DIR_RTL) lv_obj_set_x(ddlist, x - lv_obj_get_width(ddlist));
    else lv_obj_set_x(ddlist, x);
=======
    switch(lv_label_get_align(ext->label)) {
        case LV_LABEL_ALIGN_LEFT: lv_obj_align(ext->label, NULL, LV_ALIGN_IN_LEFT_MID, 0, 0); break;
        case LV_LABEL_ALIGN_CENTER: lv_obj_align(ext->label, NULL, LV_ALIGN_CENTER, 0, 0); break;
        case LV_LABEL_ALIGN_RIGHT: lv_obj_align(ext->label, NULL, LV_ALIGN_IN_RIGHT_MID, 0, 0); break;
    }
>>>>>>> f38b12ee
}

#endif<|MERGE_RESOLUTION|>--- conflicted
+++ resolved
@@ -674,7 +674,6 @@
 
     if(sign == LV_SIGNAL_STYLE_CHG) {
         lv_ddlist_refr_size(ddlist, 0);
-<<<<<<< HEAD
     } else if(sign == LV_SIGNAL_BASE_DIR_CHG) {
         lv_label_align_t align = lv_label_get_align(ext->label);
         switch(align) {
@@ -684,9 +683,6 @@
         }
 
         lv_ddlist_refr_size(ddlist, 0);
-=======
-
->>>>>>> f38b12ee
     } else if(sign == LV_SIGNAL_CLEANUP) {
         ext->label = NULL;
     } else if(sign == LV_SIGNAL_FOCUS) {
@@ -1005,15 +1001,12 @@
  */
 static void lv_ddlist_refr_width(lv_obj_t * ddlist)
 {
-<<<<<<< HEAD
+    lv_ddlist_ext_t * ext          = lv_obj_get_ext_attr(ddlist);
 
     /*Save the current x coordinate because it should be kept after the refrsh*/
     lv_coord_t x;
     if(lv_obj_get_base_dir(ddlist) == LV_BIDI_DIR_RTL) x = lv_obj_get_x(ddlist) + lv_obj_get_width(ddlist);
     else x = lv_obj_get_x(ddlist);
-=======
-    lv_ddlist_ext_t * ext = lv_obj_get_ext_attr(ddlist);
->>>>>>> f38b12ee
 
     /*Set the TIGHT fit horizontally the set the width to the content*/
     lv_page_set_scrl_fit2(ddlist, LV_FIT_TIGHT, lv_page_get_scrl_fit_bottom(ddlist));
@@ -1021,16 +1014,14 @@
     /*Revert FILL fit to fill the parent with the options area. It allows to RIGHT/CENTER align the text*/
     lv_page_set_scrl_fit2(ddlist, LV_FIT_FILL, lv_page_get_scrl_fit_bottom(ddlist));
 
-<<<<<<< HEAD
     if(lv_obj_get_base_dir(ddlist) == LV_BIDI_DIR_RTL) lv_obj_set_x(ddlist, x - lv_obj_get_width(ddlist));
     else lv_obj_set_x(ddlist, x);
-=======
+
     switch(lv_label_get_align(ext->label)) {
         case LV_LABEL_ALIGN_LEFT: lv_obj_align(ext->label, NULL, LV_ALIGN_IN_LEFT_MID, 0, 0); break;
         case LV_LABEL_ALIGN_CENTER: lv_obj_align(ext->label, NULL, LV_ALIGN_CENTER, 0, 0); break;
         case LV_LABEL_ALIGN_RIGHT: lv_obj_align(ext->label, NULL, LV_ALIGN_IN_RIGHT_MID, 0, 0); break;
     }
->>>>>>> f38b12ee
 }
 
 #endif