--- conflicted
+++ resolved
@@ -358,14 +358,10 @@
     lv_coord_t x       = arc->coords.x1 + lv_obj_get_width(arc) / 2;
     lv_coord_t y       = arc->coords.y1 + lv_obj_get_height(arc) / 2;
     lv_coord_t rout       = (LV_MATH_MIN(lv_obj_get_width(arc), lv_obj_get_height(arc))) / 2;
-<<<<<<< HEAD
     lv_style_int_t w = lv_obj_get_style_line_width(arc, LV_ARC_PART_ARC);
+    lv_style_int_t rounded = lv_obj_get_style_line_rounded(arc, LV_ARC_PART_ARC);
     lv_coord_t rin       = rout - w;
-=======
-    const lv_style_t * style = lv_arc_get_style(arc, LV_ARC_STYLE_MAIN);
-    lv_coord_t rin       = rout - style->line.width;
-    lv_coord_t extra_area = style->line.rounded ? style->line.width : 0;
->>>>>>> 9535c897
+    lv_coord_t extra_area = rounded ? w : 0;
 
     lv_area_t inv_area;
 
