--- conflicted
+++ resolved
@@ -970,13 +970,9 @@
         }
 
         if(size.y > lv_obj_get_height(label) && hor_anim == false) {
-<<<<<<< HEAD
             anim.end  = lv_obj_get_height(label) - size.y - (lv_font_get_line_height(font));
-            anim.fp   = (lv_anim_fp_t)lv_label_set_offset_y;
-=======
-            anim.end  = lv_obj_get_height(label) - size.y - (lv_font_get_height(font));
             anim.exec_cb   = (lv_anim_exec_cb_t)lv_label_set_offset_y;
->>>>>>> 1e5f690a
+
             anim.time = lv_anim_speed_to_time(ext->anim_speed, anim.start, anim.end);
             lv_anim_create(&anim);
         } else {
@@ -1016,13 +1012,8 @@
         }
 
         if(size.y > lv_obj_get_height(label) && hor_anim == false) {
-<<<<<<< HEAD
             anim.end  = -size.y - (lv_font_get_line_height(font));
-            anim.fp   = (lv_anim_fp_t)lv_label_set_offset_y;
-=======
-            anim.end  = -size.y - (lv_font_get_height(font));
             anim.exec_cb   = (lv_anim_exec_cb_t)lv_label_set_offset_y;
->>>>>>> 1e5f690a
             anim.time = lv_anim_speed_to_time(ext->anim_speed, anim.start, anim.end);
             lv_anim_create(&anim);
         } else {
