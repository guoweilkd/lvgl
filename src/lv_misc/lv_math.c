--- conflicted
+++ resolved
@@ -213,31 +213,6 @@
     return degree;
 }
 
-<<<<<<< HEAD
-=======
-/**
- * Calculate the integer square root of a number.
- * @param num
- * @return square root of 'num'
- */
-uint32_t lv_sqrt(uint32_t num)
-{
-    // http://www.codecodex.com/wiki/Calculate_an_integer_square_root#C
-    uint32_t root  = 0;
-    uint32_t place = 0x40000000;
-
-    while(place > num) place >>= 2;
-    while(place) {
-        if(num >= root + place) {
-            num -= root + place;
-            root += (place << 1);
-        }
-        root >>= 1;
-        place >>= 2;
-    }
-    return root;
-}
-
 /**
  * Calculate the integer exponents.
  * @param base
@@ -258,7 +233,6 @@
     return result;
 }
 
->>>>>>> 6a96e07f
 /**********************
  *   STATIC FUNCTIONS
  **********************/