/**
 * @file lv_bidi.c
 *
 */

/*********************
 *      INCLUDES
 *********************/
#include "lv_bidi.h"
#include <stddef.h>
#include "lv_txt.h"

#if LV_USE_BIDI

/*********************
 *      DEFINES
 *********************/
#define LV_BIDI_BRACKLET_DEPTH   4

/**********************
 *      TYPEDEFS
 **********************/
typedef struct
{
    uint32_t bracklet_pos;
    lv_bidi_dir_t dir;
}bracket_stack_t;

/**********************
 *  STATIC PROTOTYPES
 **********************/
static lv_bidi_dir_t get_next_run(const char * txt, lv_bidi_dir_t base_dir, uint32_t max_len, uint32_t * len);
static void rtl_reverse(char * dest, const char * src, uint32_t len);
static uint32_t char_change_to_pair(uint32_t letter);
static lv_bidi_dir_t bracket_process(const char * txt, uint32_t next_pos, uint32_t len, uint32_t letter, lv_bidi_dir_t base_dir);

/**********************
 *  STATIC VARIABLES
 **********************/
static const uint8_t bracket_left[] = {"<({["};
static const uint8_t bracket_right[] = {">)}]"};
static bracket_stack_t br_stack[LV_BIDI_BRACKLET_DEPTH];
static uint8_t br_stack_p;

/**********************
 *      MACROS
 **********************/

/**********************
 *   GLOBAL FUNCTIONS
 **********************/

void lv_bidi_process(const char * str_in, char * str_out, lv_bidi_dir_t base_dir)
{
    if(base_dir == LV_BIDI_DIR_AUTO) base_dir = lv_bidi_detect_base_dir(str_in);

    uint32_t par_start = 0;
    uint32_t par_len;

    while(str_in[par_start] == '\n' || str_in[par_start] == '\r') {
        str_out[par_start] = str_in[par_start];
        par_start ++;
    }

    while(str_in[par_start] != '\0') {
        par_len = lv_bidi_get_next_paragraph(&str_in[par_start]);
        lv_bidi_process_paragraph(&str_in[par_start], &str_out[par_start], par_len, base_dir);
        par_start += par_len;

        while(str_in[par_start] == '\n' || str_in[par_start] == '\r') {
            str_out[par_start] = str_in[par_start];
            par_start ++;
        }
    }

    str_out[par_start] = '\0';
}

lv_bidi_dir_t lv_bidi_detect_base_dir(const char * txt)
{
    uint32_t i = 0;
    uint32_t letter;
    while(txt[i] != '\0') {
        letter = lv_txt_encoded_next(txt, &i);

        lv_bidi_dir_t dir;
        dir = lv_bidi_get_letter_dir(letter);
        if(dir == LV_BIDI_DIR_RTL || dir == LV_BIDI_DIR_LTR) return dir;
    }

    /*If there were no strong char earlier return with the default base dir */
    if(LV_BIDI_BASE_DIR_DEF == LV_BIDI_DIR_AUTO) return LV_BIDI_DIR_LTR;
    else return LV_BIDI_BASE_DIR_DEF;
}

lv_bidi_dir_t lv_bidi_get_letter_dir(uint32_t letter)
{
    if(lv_bidi_letter_is_rtl(letter)) return LV_BIDI_DIR_RTL;
    if(lv_bidi_letter_is_neutral(letter)) return LV_BIDI_DIR_NEUTRAL;
    if(lv_bidi_letter_is_weak(letter)) return LV_BIDI_DIR_WEAK;

    return LV_BIDI_DIR_LTR;
}

bool lv_bidi_letter_is_weak(uint32_t letter)
{
    uint32_t i = 0;
    static const char weaks[] = "0123456789";

    do {
        uint32_t x = lv_txt_encoded_next(weaks, &i);
        if(letter == x) {
            return true;
        }
    } while(weaks[i] != '\0');

    return false;
}

bool lv_bidi_letter_is_rtl(uint32_t letter)
{
     if(letter >= 0x5d0 && letter <= 0x5ea) return true;
    if(letter == 0x202E) return true;               /*Unicode of LV_BIDI_RLO*/
//    if(letter >= 'a' && letter <= 'z') return true;

    return false;
}

bool lv_bidi_letter_is_neutral(uint32_t letter)
{
    uint16_t i;
    static const char neutrals[] = " \t\n\r.,:;'\"`!?%/\\-=()[]{}<>@#&$|";
    for(i = 0; neutrals[i] != '\0'; i++) {
        if(letter == (uint32_t)neutrals[i]) return true;
    }

    return false;
}


/**********************
 *   STATIC FUNCTIONS
 **********************/

void lv_bidi_process_paragraph(const char * str_in, char * str_out, uint32_t len, lv_bidi_dir_t base_dir)
{
    uint32_t run_len = 0;
    lv_bidi_dir_t run_dir;
    uint32_t rd = 0;
    uint32_t wr;

    if(base_dir == LV_BIDI_DIR_AUTO) base_dir = lv_bidi_detect_base_dir(str_in);
    if(base_dir == LV_BIDI_DIR_RTL) wr = len;
    else wr = 0;

    str_out[len] = '\0';

    lv_bidi_dir_t dir = base_dir;

    /*Empty the bracket stack*/
    br_stack_p = 0;

    /*Process neutral chars in the beginning*/
    while(rd < len) {
        uint32_t letter = lv_txt_encoded_next(str_in, &rd);
        dir = lv_bidi_get_letter_dir(letter);
        if(dir == LV_BIDI_DIR_NEUTRAL)  dir = bracket_process(str_in, rd, len, letter, base_dir);

        if(dir != LV_BIDI_DIR_NEUTRAL && dir != LV_BIDI_DIR_WEAK) break;
    }

    if(rd && str_in[rd] != '\0') lv_txt_encoded_prev(str_in, &rd);

    if(rd) {
        if(base_dir == LV_BIDI_DIR_LTR) {
            memcpy(&str_out[wr], str_in, rd);
            wr += rd;
        } else {
            wr -= rd;
            rtl_reverse(&str_out[wr], str_in, rd);
        }
    }

    /*Get and process the runs*/
    while(rd < len) {
        run_dir = get_next_run(&str_in[rd], base_dir, len - rd, &run_len);

        if(base_dir == LV_BIDI_DIR_LTR) {
            if(run_dir == LV_BIDI_DIR_LTR)  memcpy(&str_out[wr], &str_in[rd], run_len);
            else rtl_reverse(&str_out[wr], &str_in[rd], run_len);
           wr += run_len;
       } else {
           wr -= run_len;
           if(run_dir == LV_BIDI_DIR_LTR)  memcpy(&str_out[wr], &str_in[rd], run_len);
           else rtl_reverse(&str_out[wr], &str_in[rd], run_len);
       }

        rd += run_len;
    }
}

uint32_t lv_bidi_get_next_paragraph(const char * txt)
{
    uint32_t i = 0;

    lv_txt_encoded_next(txt, &i);

    while(txt[i] != '\0' && txt[i] != '\n' && txt[i] != '\r') {
        lv_txt_encoded_next(txt, &i);
    }

    return i;
}

static lv_bidi_dir_t get_next_run(const char * txt, lv_bidi_dir_t base_dir, uint32_t max_len, uint32_t * len)
{
    uint32_t i = 0;
    uint32_t letter;

    letter = lv_txt_encoded_next(txt, NULL);
    lv_bidi_dir_t dir = lv_bidi_get_letter_dir(letter);
    if(dir == LV_BIDI_DIR_NEUTRAL)  dir = bracket_process(txt, 0, *len, letter, base_dir);


    /*Find the first strong char. Skip the neutrals*/
    while(dir == LV_BIDI_DIR_NEUTRAL || dir == LV_BIDI_DIR_WEAK) {
        letter = lv_txt_encoded_next(txt, &i);
        dir = lv_bidi_get_letter_dir(letter);
<<<<<<< HEAD
        if(dir == LV_BIDI_DIR_NEUTRAL)  dir = bracket_process(txt, i, *len, letter, base_dir);

        if(txt[i] == '\0' || txt[i] == '\n' || txt[i] == '\r') {
=======
        if(i >= max_len || txt[i] == '\0' || txt[i] == '\n' || txt[i] == '\r') {
>>>>>>> d5aabef4
            *len = i;
            return base_dir;
        }
    }

    lv_bidi_dir_t run_dir = dir;

    uint32_t i_prev = i;
    uint32_t i_last_strong = i;

    /*Find the next char which has different direction*/
    lv_bidi_dir_t next_dir = base_dir;
    while(i_prev < max_len && txt[i] != '\0' && txt[i] != '\n' && txt[i] != '\r') {
        letter = lv_txt_encoded_next(txt, &i);
        next_dir  = lv_bidi_get_letter_dir(letter);
        if(dir == LV_BIDI_DIR_NEUTRAL)  dir = bracket_process(txt, i, *len, letter, base_dir);

        /*New dir found?*/
        if((next_dir == LV_BIDI_DIR_RTL || next_dir == LV_BIDI_DIR_LTR) && next_dir != run_dir) {
            /*Include neutrals if `run_dir == base_dir` */
            if(run_dir == base_dir) *len = i_prev;
            /*Exclude neutrals if `run_dir != base_dir` */
            else *len = i_last_strong;

            return run_dir;
        }

        if(next_dir != LV_BIDI_DIR_NEUTRAL) i_last_strong = i;

        i_prev = i;
    }


    /*Handle end of of string. Apply `base_dir` on trailing neutrals*/

    /*Include neutrals if `run_dir == base_dir` */
    if(run_dir == base_dir) *len = i_prev;
    /*Exclude neutrals if `run_dir != base_dir` */
    else *len = i_last_strong;

    return run_dir;

}

static void rtl_reverse(char * dest, const char * src, uint32_t len)
{
    uint32_t i = len;
    uint32_t wr = 0;

    while(i) {
        uint32_t letter = lv_txt_encoded_prev(src, &i);

        /*Keep weak letters (numbers) as LTR*/
        if(lv_bidi_letter_is_weak(letter)) {
            uint32_t last_weak = i;
            uint32_t first_weak = i;
            while(i) {
                letter = lv_txt_encoded_prev(src, &i);
                /*No need to call `char_change_to_pair` because there not such chars here*/

                /*Finish on non-weak char */
                /*but treat number and currency related chars as weak*/
                if(lv_bidi_letter_is_weak(letter) == false && letter != '.' && letter != ',' && letter != '$' && letter != '%') {
                    lv_txt_encoded_next(src, &i);   /*Rewind one letter*/
                    first_weak = i;
                    break;
                }
            }
            if(i == 0) first_weak = 0;

            memcpy(&dest[wr], &src[first_weak], last_weak - first_weak + 1);
            wr += last_weak - first_weak + 1;

        }
        /*Simply store in reversed order*/
        else {
            uint32_t letter_size = lv_txt_encoded_size((const char *)&src[i]);
            /*Swap arithmetical symbols*/
            if(letter_size == 1) {
                uint32_t new_letter = letter = char_change_to_pair(letter);
                dest[wr] = (uint8_t)new_letter;
                wr += 1;
            }
            /*Just store the letter*/
            else {
                memcpy(&dest[wr], &src[i], letter_size);
                wr += letter_size;
            }
        }
    }
}

static uint32_t char_change_to_pair(uint32_t letter)
{

    uint8_t i;
    for(i = 0; bracket_left[i] != '\0'; i++) {
        if(letter == bracket_left[i]) return bracket_right[i];
    }

    for(i = 0; bracket_right[i] != '\0'; i++) {
        if(letter == bracket_right[i]) return bracket_left[i];
    }

    return letter;
}

static lv_bidi_dir_t bracket_process(const char * txt, uint32_t next_pos, uint32_t len, uint32_t letter, lv_bidi_dir_t base_dir)
{
    if(br_stack_p >= LV_BIDI_BRACKLET_DEPTH) return LV_BIDI_DIR_NEUTRAL;

    lv_bidi_dir_t bracket_dir = LV_BIDI_DIR_NEUTRAL;

    uint8_t i;
    /*Is the letter an opening bracket?*/
    for(i = 0; bracket_left[i] != '\0'; i++) {
        if(bracket_left[i] == letter) {
            /* If so find it's matching closing bracket.
             * If a char with base dir. direction is found then the brackets will have `base_dir` direction*/
            uint32_t txt_i = next_pos;
            while(txt_i < len) {
                uint32_t letter_next = lv_txt_encoded_next(txt, &txt_i);
                if(letter_next == bracket_right[i]) {
                    /*Closing bracket found*/
                    break;
                } else {
                    /*Save the dir*/
                    lv_bidi_dir_t letter_dir = lv_bidi_get_letter_dir(letter);
                    if(letter_dir == base_dir) {
                        bracket_dir = base_dir;
                    }
                }
            }

            /*There were no matching closing bracket*/
            if(txt_i >= len)  return LV_BIDI_DIR_NEUTRAL;

            /*There where a strong char with base dir in the bracket so the dir is found.*/
            if(bracket_dir != LV_BIDI_DIR_NEUTRAL) break;

            /*If there were no matching strong chars in the brackets then check the previous chars*/
            txt_i = next_pos;
            if(txt_i) lv_txt_encoded_prev(txt, &txt_i);
            if(txt_i) lv_txt_encoded_prev(txt, &txt_i);
            while(txt_i > 0) {
                uint32_t letter_next = lv_txt_encoded_prev(txt, &txt_i);
                lv_bidi_dir_t letter_dir = lv_bidi_get_letter_dir(letter);
                if(letter_dir == LV_BIDI_DIR_LTR || letter_dir == LV_BIDI_DIR_RTL) {
                    bracket_dir = letter_dir;
                    break;
                }
            }


            /*There where a previous strong char which can be used*/
            if(bracket_dir != LV_BIDI_DIR_NEUTRAL) break;

            /*There were no strong chars before the bracket, so use the base dir.*/
            if(txt_i == 0) bracket_dir = base_dir;

            break;
        }
    }


    /*The letter was an opening bracket*/
    if(bracket_left[i] != '\0') {

        if(bracket_dir == LV_BIDI_DIR_NEUTRAL) return bracket_dir;

        br_stack[br_stack_p].bracklet_pos = i;
        br_stack[br_stack_p].dir = bracket_dir;

        br_stack_p++;
        return bracket_dir;
    } else {
        /*Is the letter a closing bracket of the last opening?*/
        if(letter == bracket_right[br_stack[br_stack_p].bracklet_pos]) {
            bracket_dir = br_stack[br_stack_p].dir;
            br_stack_p--;
            return bracket_dir;
        }
    }

    return LV_BIDI_DIR_NEUTRAL;
}


#endif /*LV_USE_BIDI*/<|MERGE_RESOLUTION|>--- conflicted
+++ resolved
@@ -226,13 +226,9 @@
     while(dir == LV_BIDI_DIR_NEUTRAL || dir == LV_BIDI_DIR_WEAK) {
         letter = lv_txt_encoded_next(txt, &i);
         dir = lv_bidi_get_letter_dir(letter);
-<<<<<<< HEAD
         if(dir == LV_BIDI_DIR_NEUTRAL)  dir = bracket_process(txt, i, *len, letter, base_dir);
 
-        if(txt[i] == '\0' || txt[i] == '\n' || txt[i] == '\r') {
-=======
         if(i >= max_len || txt[i] == '\0' || txt[i] == '\n' || txt[i] == '\r') {
->>>>>>> d5aabef4
             *len = i;
             return base_dir;
         }
