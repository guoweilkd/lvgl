--- conflicted
+++ resolved
@@ -38,12 +38,8 @@
  **********************/
 static uint32_t last_task_run;
 static bool anim_list_changed;
-<<<<<<< HEAD
 static bool anim_run_round;
-static lv_task_t * _lv_anim_task;
-=======
 static lv_timer_t * _lv_anim_tmr;
->>>>>>> 5341cb73
 const lv_anim_path_t lv_anim_path_def = {.cb = lv_anim_path_linear};
 
 /**********************
@@ -60,12 +56,7 @@
 void _lv_anim_core_init(void)
 {
     _lv_ll_init(&LV_GC_ROOT(_lv_anim_ll), sizeof(lv_anim_t));
-<<<<<<< HEAD
-    _lv_anim_task = lv_task_create(anim_task, LV_DISP_DEF_REFR_PERIOD, LV_ANIM_TASK_PRIO, NULL);
-=======
-    last_task_run = lv_tick_get();
     _lv_anim_tmr = lv_timer_create(anim_task, LV_DISP_DEF_REFR_PERIOD, NULL);
->>>>>>> 5341cb73
     anim_mark_list_change(); /*Turn off the animation task*/
     anim_list_changed = false;
 }
@@ -110,12 +101,8 @@
 
     /*Initialize the animation descriptor*/
     a->time_orig = a->time;
-<<<<<<< HEAD
     a->run_round = anim_run_round;
-    _lv_memcpy(new_anim, a, sizeof(lv_anim_t));
-=======
     lv_memcpy(new_anim, a, sizeof(lv_anim_t));
->>>>>>> 5341cb73
 
     /*Set the start value*/
     if(new_anim->early_apply) {
@@ -222,15 +209,8 @@
  */
 uint32_t lv_anim_speed_to_time(uint32_t speed, lv_anim_value_t start, lv_anim_value_t end)
 {
-<<<<<<< HEAD
-    uint32_t d    = LV_MATH_ABS(start - end);
+    uint32_t d    = LV_ABS(start - end);
     uint32_t time = (d * 1000) / speed;
-=======
-    int32_t d     = LV_ABS((int32_t)start - end);
-    uint32_t time = (int32_t)((int32_t)(d * 1000) / speed);
-
-    if(time > UINT16_MAX) time = UINT16_MAX;
->>>>>>> 5341cb73
 
     if(time == 0) {
         time++;
@@ -283,12 +263,8 @@
 
     /*Calculate the current step*/
 
-<<<<<<< HEAD
     uint32_t t = _lv_map(a->act_time, 0, a->time, 0, 1024);
     int32_t step = _lv_bezier3(t, 0, 1, 1, 1024);
-=======
-    int32_t step = lv_bezier3(t, 0, 0, 580, 1024);
->>>>>>> 5341cb73
 
     int32_t new_value;
     new_value = step * (a->end - a->start);
@@ -308,19 +284,8 @@
     LV_UNUSED(path);
 
     /*Calculate the current step*/
-
-<<<<<<< HEAD
     uint32_t t = _lv_map(a->act_time, 0, a->time, 0, 1024);
     int32_t step = _lv_bezier3(t, 0, 1023, 1023, 1024);
-=======
-    uint32_t t;
-    if(a->time == a->act_time)
-        t = 1024;
-    else
-        t = (uint32_t)((uint32_t)a->act_time * 1024) / a->time;
-
-    int32_t step = lv_bezier3(t, 0, 420, 1000, 1024);
->>>>>>> 5341cb73
 
     int32_t new_value;
     new_value = step * (a->end - a->start);
@@ -340,19 +305,8 @@
     LV_UNUSED(path);
 
     /*Calculate the current step*/
-
-<<<<<<< HEAD
     uint32_t t = _lv_map(a->act_time, 0, a->time, 0, 1024);
     int32_t step = _lv_bezier3(t, 0, 100, 924, 1024);
-=======
-    uint32_t t;
-    if(a->time == a->act_time)
-        t = 1024;
-    else
-        t = (uint32_t)((uint32_t)a->act_time * 1024) / a->time;
-
-    int32_t step = lv_bezier3(t, 0, 64, 1024 - 64, 1024);
->>>>>>> 5341cb73
 
     int32_t new_value;
     new_value = step * (a->end - a->start);
@@ -373,18 +327,8 @@
 
     /*Calculate the current step*/
 
-<<<<<<< HEAD
     uint32_t t = _lv_map(a->act_time, 0, a->time, 0, 1024);
     int32_t step = _lv_bezier3(t, 0, 1000, 1300, 1024);
-=======
-    uint32_t t;
-    if(a->time == a->act_time)
-        t = 1024;
-    else
-        t = (uint32_t)((uint32_t)a->act_time * 1024) / a->time;
-
-    int32_t step = lv_bezier3(t, 0, 1000, 1500, 1024);
->>>>>>> 5341cb73
 
     int32_t new_value;
     new_value = step * (a->end - a->start);
@@ -441,14 +385,7 @@
         diff = diff / 40;
     }
 
-<<<<<<< HEAD
     int32_t step = _lv_bezier3(t, 1024, 800, 500, 0);
-=======
-    if(t > 1024) t = 1024;
-    if(t < 0) t = 0;
-
-    int32_t step = lv_bezier3(t, 1024, 800, 500, 0);
->>>>>>> 5341cb73
 
     int32_t new_value;
     new_value = step * diff;
@@ -486,14 +423,6 @@
 {
     (void)param;
 
-<<<<<<< HEAD
-=======
-    lv_anim_t * a;
-    _LV_LL_READ(&LV_GC_ROOT(_lv_anim_ll), a) {
-        a->has_run = 0;
-    }
-
->>>>>>> 5341cb73
     uint32_t elaps = lv_tick_elaps(last_task_run);
 
     /*Flip the run round*/
