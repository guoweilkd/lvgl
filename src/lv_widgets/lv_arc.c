/**
 * @file lv_arc.c
 *
 */

/*********************
 *      INCLUDES
 *********************/
#include "lv_arc.h"
#if LV_USE_ARC != 0

#include "../lv_core/lv_group.h"
#include "../lv_core/lv_indev.h"
#include "../lv_misc/lv_debug.h"
#include "../lv_misc/lv_math.h"
#include "../lv_draw/lv_draw_arc.h"
#include "../lv_themes/lv_theme.h"

/*********************
 *      DEFINES
 *********************/
#define LV_OBJX_NAME "lv_arc"

/**********************
 *      TYPEDEFS
 **********************/

/**********************
 *  STATIC PROTOTYPES
 **********************/
static lv_design_res_t lv_arc_design(lv_obj_t * arc, const lv_area_t * clip_area, lv_design_mode_t mode);
static lv_res_t lv_arc_signal(lv_obj_t * arc, lv_signal_t sign, void * param);
static lv_style_list_t * lv_arc_get_style(lv_obj_t * arc, uint8_t part);
static void inv_arc_area(lv_obj_t * arc, uint16_t start_angle, uint16_t end_angle, lv_arc_part_t part);
static void get_center(lv_obj_t * arc, lv_point_t * center, lv_coord_t * arc_r);
static void get_knob_area(lv_obj_t * arc, const lv_point_t * center, lv_coord_t r, lv_area_t * knob_area);
static void value_update(lv_obj_t * arc);

/**********************
 *  STATIC VARIABLES
 **********************/
static lv_signal_cb_t ancestor_signal;
static lv_design_cb_t ancestor_design;

/**********************
 *      MACROS
 **********************/

/**********************
 *   GLOBAL FUNCTIONS
 **********************/

/**
 * Create a arc object
 * @param par pointer to an object, it will be the parent of the new arc
 * @param copy pointer to a arc object, if not NULL then the new object will be copied from it
 * @return pointer to the created arc
 */
lv_obj_t * lv_arc_create(lv_obj_t * par, const lv_obj_t * copy)
{

    LV_LOG_TRACE("arc create started");

    /*Create the ancestor of arc*/
    lv_obj_t * arc = lv_obj_create(par, copy);
    LV_ASSERT_MEM(arc);
    if(arc == NULL) return NULL;

    /*Allocate the arc type specific extended data*/
    lv_arc_ext_t * ext = lv_obj_allocate_ext_attr(arc, sizeof(lv_arc_ext_t));
    LV_ASSERT_MEM(ext);
    if(ext == NULL) {
        lv_obj_del(arc);
        return NULL;
    }

    if(ancestor_signal == NULL) ancestor_signal = lv_obj_get_signal_cb(arc);
    if(ancestor_design == NULL) ancestor_design = lv_obj_get_design_cb(arc);

    /*Initialize the allocated 'ext' */
    ext->rotation_angle = 0;
    ext->bg_angle_start = 135;
    ext->bg_angle_end   = 45;
    ext->arc_angle_start = 135;
    ext->arc_angle_end   = 270;
    ext->type = LV_ARC_TYPE_NORMAL;
    ext->cur_value = -1;
    ext->min_value = 0;
    ext->max_value = 100;
    ext->dragging = false;
    ext->adjustable = false;
    ext->chg_rate = 540;
    ext->last_tick = lv_tick_get();
    ext->last_angle = ext->arc_angle_end;
    lv_style_list_init(&ext->style_arc);
    lv_style_list_init(&ext->style_knob);

    lv_obj_set_size(arc, LV_DPI, LV_DPI);

    /*The signal and design functions are not copied so set them here*/
    lv_obj_set_signal_cb(arc, lv_arc_signal);
    lv_obj_set_design_cb(arc, lv_arc_design);

    /*Init the new arc arc*/
    if(copy == NULL) {
        lv_obj_set_click(arc, true);
        lv_obj_add_protect(arc, LV_PROTECT_PRESS_LOST);
        lv_obj_set_ext_click_area(arc, LV_DPI / 10, LV_DPI / 10, LV_DPI / 10, LV_DPI / 10);
        lv_arc_set_value(arc, ext->min_value);
        lv_theme_apply(arc, LV_THEME_ARC);
    }
    /*Copy an existing arc*/
    else {
        lv_arc_ext_t * copy_ext = lv_obj_get_ext_attr(copy);
        ext->arc_angle_start = copy_ext->arc_angle_start;
        ext->arc_angle_end   = copy_ext->arc_angle_end;
        ext->bg_angle_start  = copy_ext->bg_angle_start;
        ext->bg_angle_end    = copy_ext->bg_angle_end;
        ext->type = copy_ext->type;
        ext->cur_value = copy_ext->cur_value;
        ext->min_value = copy_ext->min_value;
        ext->max_value = copy_ext->max_value;
        ext->dragging = copy_ext->dragging;
        ext->adjustable = copy_ext->adjustable;
        ext->chg_rate = copy_ext->chg_rate;
        ext->last_tick = copy_ext->last_tick;
        ext->last_angle = copy_ext->last_angle;
        lv_style_list_copy(&ext->style_knob, &copy_ext->style_knob);
        lv_style_list_copy(&ext->style_arc, &copy_ext->style_arc);

        /*Refresh the style with new signal function*/
        lv_obj_refresh_style(arc, LV_OBJ_PART_ALL, LV_STYLE_PROP_ALL);
    }

    LV_LOG_INFO("arc created");

    return arc;
}

/*======================
 * Add/remove functions
 *=====================*/

/*
 * New object specific "add" or "remove" functions come here
 */

/*=====================
 * Setter functions
 *====================*/

/**
 * Set the start angle of an arc. 0 deg: right, 90 bottom, etc.
 * @param arc pointer to an arc object
 * @param start the start angle [0..360]
 */
void lv_arc_set_start_angle(lv_obj_t * arc, uint16_t start)
{
    LV_ASSERT_OBJ(arc, LV_OBJX_NAME);

    lv_arc_ext_t * ext = lv_obj_get_ext_attr(arc);

    if(start > 360) start -= 360;

    /*Too large move, the whole arc need to be invalidated anyway*/
    if(LV_MATH_ABS(start - ext->arc_angle_start) >= 180) {
        lv_obj_invalidate(arc);
    }
    /*Only a smaller incremental move*/
    else if(ext->arc_angle_start > ext->arc_angle_end && start > ext->arc_angle_end) {
        inv_arc_area(arc, LV_MATH_MIN(ext->arc_angle_start, start), LV_MATH_MAX(ext->arc_angle_start, start),
                     LV_ARC_PART_INDIC);
    }
    /*Only a smaller incremental move*/
    else  if(ext->arc_angle_start < ext->arc_angle_end && start < ext->arc_angle_end) {
        inv_arc_area(arc, LV_MATH_MIN(ext->arc_angle_start, start), LV_MATH_MAX(ext->arc_angle_start, start),
                     LV_ARC_PART_INDIC);
    }
    /*Crossing the start angle makes the whole arc change*/
    else {
        lv_obj_invalidate(arc);
    }

    ext->arc_angle_start = start;
}

/**
 * Set the start angle of an arc. 0 deg: right, 90 bottom, etc.
 * @param arc pointer to an arc object
 * @param start the start angle [0..360]
 */
void lv_arc_set_end_angle(lv_obj_t * arc, uint16_t end)
{
    LV_ASSERT_OBJ(arc, LV_OBJX_NAME);

    lv_arc_ext_t * ext = lv_obj_get_ext_attr(arc);

    if(end > (ext->arc_angle_start + 360)) end = ext->arc_angle_start + 360;

    /*Too large move, the whole arc need to be invalidated anyway*/
    if(LV_MATH_ABS(end - ext->arc_angle_end) >= 180) {
        lv_obj_invalidate(arc);
    }
    /*Only a smaller incremental move*/
    else if(ext->arc_angle_end > ext->arc_angle_start && end > ext->arc_angle_start) {
        inv_arc_area(arc, LV_MATH_MIN(ext->arc_angle_end, end), LV_MATH_MAX(ext->arc_angle_end, end), LV_ARC_PART_INDIC);
    }
    /*Only a smaller incremental move*/
    else  if(ext->arc_angle_end < ext->arc_angle_start && end < ext->arc_angle_start) {
        inv_arc_area(arc, LV_MATH_MIN(ext->arc_angle_end, end), LV_MATH_MAX(ext->arc_angle_end, end), LV_ARC_PART_INDIC);
    }
    /*Crossing the end angle makes the whole arc change*/
    else {
        lv_obj_invalidate(arc);
    }

    ext->arc_angle_end = end;
}


/**
 * Set the start and end angles
 * @param arc pointer to an arc object
 * @param start the start angle
 * @param end the end angle
 */
void lv_arc_set_angles(lv_obj_t * arc, uint16_t start, uint16_t end)
{
    LV_ASSERT_OBJ(arc, LV_OBJX_NAME);

    lv_arc_ext_t * ext = lv_obj_get_ext_attr(arc);

    if(start > 360) start -= 360;
    if(end > (start + 360)) end = start + 360;

    inv_arc_area(arc, ext->arc_angle_start, ext->arc_angle_end, LV_ARC_PART_INDIC);

    ext->arc_angle_start = start;
    ext->arc_angle_end = end;

    inv_arc_area(arc, ext->arc_angle_start, ext->arc_angle_end, LV_ARC_PART_INDIC);
}

/**
 * Set the start angle of an arc background. 0 deg: right, 90 bottom, etc.
 * @param arc pointer to an arc object
 * @param start the start angle
 */
void lv_arc_set_bg_start_angle(lv_obj_t * arc, uint16_t start)
{
    LV_ASSERT_OBJ(arc, LV_OBJX_NAME);

    lv_arc_ext_t * ext = lv_obj_get_ext_attr(arc);

    if(start > 360) start -= 360;

    /*Too large move, the whole arc need to be invalidated anyway*/
    if(LV_MATH_ABS(start - ext->bg_angle_start) >= 180) {
        lv_obj_invalidate(arc);
    }
    /*Only a smaller incremental move*/
    else if(ext->bg_angle_start > ext->bg_angle_end && start > ext->bg_angle_end) {
        inv_arc_area(arc, LV_MATH_MIN(ext->bg_angle_start, start), LV_MATH_MAX(ext->bg_angle_start, start), LV_ARC_PART_BG);
    }
    /*Only a smaller incremental move*/
    else  if(ext->bg_angle_start < ext->bg_angle_end && start < ext->bg_angle_end) {
        inv_arc_area(arc, LV_MATH_MIN(ext->bg_angle_start, start), LV_MATH_MAX(ext->bg_angle_start, start), LV_ARC_PART_BG);
    }
    /*Crossing the start angle makes the whole arc change*/
    else {
        lv_obj_invalidate(arc);
    }

    ext->bg_angle_start = start;
}

/**
 * Set the start angle of an arc background. 0 deg: right, 90 bottom etc.
 * @param arc pointer to an arc object
 * @param end the end angle
 */
void lv_arc_set_bg_end_angle(lv_obj_t * arc, uint16_t end)
{
    LV_ASSERT_OBJ(arc, LV_OBJX_NAME);

    lv_arc_ext_t * ext = lv_obj_get_ext_attr(arc);

    if(end > (ext->bg_angle_start + 360)) end = ext->bg_angle_start + 360;

    /*Too large move, the whole arc need to be invalidated anyway*/
    if(LV_MATH_ABS(end - ext->bg_angle_end) >= 180) {
        lv_obj_invalidate(arc);
    }
    /*Only a smaller incremental move*/
    else if(ext->bg_angle_end > ext->bg_angle_start && end > ext->bg_angle_start) {
        inv_arc_area(arc, LV_MATH_MIN(ext->bg_angle_end, end), LV_MATH_MAX(ext->bg_angle_end, end), LV_ARC_PART_BG);
    }
    /*Only a smaller incremental move*/
    else  if(ext->bg_angle_end < ext->bg_angle_start && end < ext->bg_angle_start) {
        inv_arc_area(arc, LV_MATH_MIN(ext->bg_angle_end, end), LV_MATH_MAX(ext->bg_angle_end, end), LV_ARC_PART_BG);
    }
    /*Crossing the end angle makes the whole arc change*/
    else {
        lv_obj_invalidate(arc);
    }

    ext->bg_angle_end = end;
}

/**
 * Set the start and end angles of the arc background
 * @param arc pointer to an arc object
 * @param start the start angle
 * @param end the end angle
 */
void lv_arc_set_bg_angles(lv_obj_t * arc, uint16_t start, uint16_t end)
{
    LV_ASSERT_OBJ(arc, LV_OBJX_NAME);

    lv_arc_ext_t * ext = lv_obj_get_ext_attr(arc);

    if(start > 360) start -= 360;
    if(end > (start + 360)) end = start + 360;

    inv_arc_area(arc, ext->bg_angle_start, ext->bg_angle_end, LV_ARC_PART_BG);

    ext->bg_angle_start = start;
    ext->bg_angle_end = end;

    inv_arc_area(arc, ext->bg_angle_start, ext->bg_angle_end, LV_ARC_PART_BG);
}

/**
 * Set the rotation for the whole arc
 * @param arc pointer to an arc object
 * @param rotation_angle rotation angle
 */
void lv_arc_set_rotation(lv_obj_t * arc, uint16_t rotation_angle)
{
    LV_ASSERT_OBJ(arc, LV_OBJX_NAME);

    lv_arc_ext_t * ext = lv_obj_get_ext_attr(arc);

    ext->rotation_angle = rotation_angle;

    lv_obj_invalidate(arc);
}


/**
 * Set the type of arc.
 * @param arc pointer to arc object
 * @param type arc type
 */
void lv_arc_set_type(lv_obj_t * arc, lv_arc_type_t type)
{
    LV_ASSERT_OBJ(arc, LV_OBJX_NAME);

    lv_arc_ext_t * ext = (lv_arc_ext_t *)lv_obj_get_ext_attr(arc);
    int16_t val = ext->cur_value;

    ext->type = type;
    ext->cur_value = -1; /** Force set_value handling*/

    int16_t bg_midpoint, bg_end = ext->bg_angle_end;
    if(ext->bg_angle_end < ext->bg_angle_start) bg_end = ext->bg_angle_end + 360;

    switch(ext->type) {
        case LV_ARC_TYPE_SYMMETRIC:
            bg_midpoint = (ext->bg_angle_start + bg_end) / 2;
            lv_arc_set_start_angle(arc, bg_midpoint);
            lv_arc_set_end_angle(arc, bg_midpoint);
            break;
        case LV_ARC_TYPE_REVERSE:
            lv_arc_set_end_angle(arc, ext->bg_angle_end);
            break;
        default: /** LV_ARC_TYPE_NORMAL*/
            lv_arc_set_start_angle(arc, ext->bg_angle_start);
    }

    lv_arc_set_value(arc, val);
}

/**
 * Set a new value on the arc
 * @param arc pointer to a arc object
 * @param value new value
 */
void lv_arc_set_value(lv_obj_t * arc, int16_t value)
{
    LV_ASSERT_OBJ(arc, LV_OBJX_NAME);

    lv_arc_ext_t * ext = (lv_arc_ext_t *)lv_obj_get_ext_attr(arc);
    if(ext->cur_value == value) return;

    int16_t new_value;
    new_value = value > ext->max_value ? ext->max_value : value;
    new_value = new_value < ext->min_value ? ext->min_value : new_value;

    if(ext->cur_value == new_value) return;
    ext->cur_value = new_value;

<<<<<<< HEAD
    value_update(arc);
=======
    int16_t bg_midpoint, range_midpoint, bg_end = ext->bg_angle_end;
    if(ext->bg_angle_end < ext->bg_angle_start) bg_end = ext->bg_angle_end + 360;

    int16_t angle;
    switch(ext->type) {
        case LV_ARC_TYPE_SYMMETRIC:
            bg_midpoint = (ext->bg_angle_start + bg_end) / 2;
            range_midpoint = (int32_t)(ext->min_value + ext->max_value) / 2;

            if(ext->cur_value < range_midpoint) {
                angle = _lv_map(ext->cur_value, ext->min_value, range_midpoint, ext->bg_angle_start, bg_midpoint);
                lv_arc_set_start_angle(arc, angle);
                lv_arc_set_end_angle(arc, bg_midpoint);
            }
            else {
                angle = _lv_map(ext->cur_value, range_midpoint, ext->max_value, bg_midpoint, bg_end);
                lv_arc_set_start_angle(arc, bg_midpoint);
                lv_arc_set_end_angle(arc, angle);
            }
            break;
        case LV_ARC_TYPE_REVERSE:
            angle = _lv_map(ext->cur_value, ext->min_value, ext->max_value, ext->bg_angle_start, bg_end);
            lv_arc_set_start_angle(arc, angle);
            break;
        default: /** LV_ARC_TYPE_NORMAL*/
            angle = _lv_map(ext->cur_value, ext->min_value, ext->max_value, ext->bg_angle_start, bg_end);
            lv_arc_set_start_angle(arc, ext->bg_angle_start);
            lv_arc_set_end_angle(arc, angle);
    }
    ext->last_angle = angle; /*Cache angle for slew rate limiting*/
>>>>>>> 26b36dfe
}

/**
 * Set minimum and the maximum values of a arc
 * @param arc pointer to the arc object
 * @param min minimum value
 * @param max maximum value
 */
void lv_arc_set_range(lv_obj_t * arc, int16_t min, int16_t max)
{
    LV_ASSERT_OBJ(arc, LV_OBJX_NAME);

    lv_arc_ext_t * ext = (lv_arc_ext_t *)lv_obj_get_ext_attr(arc);
    if(ext->min_value == min && ext->max_value == max) return;

    ext->min_value = min;
    ext->max_value = max;

    if(ext->cur_value < min) {
        ext->cur_value = min;
    }
    if(ext->cur_value > max) {
        ext->cur_value = max;
    }

    value_update(arc); /* value has changed relative to the new range */
}

/**
 * Set the threshold of arc knob increments
 * position.
 * @param arc pointer to a arc object
 * @param threshold increment threshold
 */
void lv_arc_set_chg_rate(lv_obj_t * arc, uint16_t rate)
{
    LV_ASSERT_OBJ(arc, LV_OBJX_NAME);

    lv_arc_ext_t * ext = (lv_arc_ext_t *)lv_obj_get_ext_attr(arc);
    ext->chg_rate = rate;
}

/**
 * Set whether the arc is adjustable.
 * @param arc pointer to a arc object
 * @param adjustable whether the arc has a knob that can be dragged
 */
void lv_arc_set_adjustable(lv_obj_t * arc, bool adjustable)
{
    LV_ASSERT_OBJ(arc, LV_OBJX_NAME);

    lv_arc_ext_t *ext = (lv_arc_ext_t *)lv_obj_get_ext_attr(arc);
    if(ext->adjustable == adjustable)
        return;

    ext->adjustable = adjustable;
    if(!adjustable)
        ext->dragging = false;
    lv_obj_invalidate(arc);
}

/*=====================
 * Getter functions
 *====================*/

/**
 * Get the start angle of an arc.
 * @param arc pointer to an arc object
 * @return the start angle [0..360]
 */
uint16_t lv_arc_get_angle_start(lv_obj_t * arc)
{
    LV_ASSERT_OBJ(arc, LV_OBJX_NAME);

    lv_arc_ext_t * ext = lv_obj_get_ext_attr(arc);

    return ext->arc_angle_start;
}

/**
 * Get the end angle of an arc.
 * @param arc pointer to an arc object
 * @return the end angle [0..360]
 */
uint16_t lv_arc_get_angle_end(lv_obj_t * arc)
{
    LV_ASSERT_OBJ(arc, LV_OBJX_NAME);

    lv_arc_ext_t * ext = lv_obj_get_ext_attr(arc);

    return ext->arc_angle_end;
}

/**
 * Get the start angle of an arc background.
 * @param arc pointer to an arc object
 * @return the start angle [0..360]
 */
uint16_t lv_arc_get_bg_angle_start(lv_obj_t * arc)
{
    LV_ASSERT_OBJ(arc, LV_OBJX_NAME);

    lv_arc_ext_t * ext = lv_obj_get_ext_attr(arc);

    return ext->bg_angle_start;
}

/**
 * Get the end angle of an arc background.
 * @param arc pointer to an arc object
 * @return the end angle [0..360]
 */
uint16_t lv_arc_get_bg_angle_end(lv_obj_t * arc)
{
    LV_ASSERT_OBJ(arc, LV_OBJX_NAME);

    lv_arc_ext_t * ext = lv_obj_get_ext_attr(arc);

    return ext->bg_angle_end;
}


/**
 * Get the value of a arc
 * @param arc pointer to a arc object
 * @return the value of the arc
 */
int16_t lv_arc_get_value(const lv_obj_t * arc)
{
    LV_ASSERT_OBJ(arc, LV_OBJX_NAME);

    lv_arc_ext_t * ext = lv_obj_get_ext_attr(arc);
    return ext->cur_value;
}

/**
 * Get the minimum value of a arc
 * @param arc pointer to a arc object
 * @return the minimum value of the arc
 */
int16_t lv_arc_get_min_value(const lv_obj_t * arc)
{
    LV_ASSERT_OBJ(arc, LV_OBJX_NAME);

    lv_arc_ext_t * ext = (lv_arc_ext_t *)lv_obj_get_ext_attr(arc);
    return ext->min_value;
}

/**
 * Get the maximum value of a arc
 * @param arc pointer to a arc object
 * @return the maximum value of the arc
 */
int16_t lv_arc_get_max_value(const lv_obj_t * arc)
{
    LV_ASSERT_OBJ(arc, LV_OBJX_NAME);

    lv_arc_ext_t * ext = (lv_arc_ext_t *)lv_obj_get_ext_attr(arc);
    return ext->max_value;
}

/**
 * Give the arc is being dragged or not
 * @param arc pointer to a arc object
 * @return true: drag in progress false: not dragged
 */
bool lv_arc_is_dragged(const lv_obj_t * arc)
{
    LV_ASSERT_OBJ(arc, LV_OBJX_NAME);

    lv_arc_ext_t * ext = lv_obj_get_ext_attr(arc);
    return ext->dragging;
}

/**
 * Get whether the arc is type or not.
 * @param arc pointer to a arc object
 * @return arc type
 */
lv_arc_type_t lv_arc_get_type(const lv_obj_t * arc)
{
    LV_ASSERT_OBJ(arc, LV_OBJX_NAME);

    lv_arc_ext_t * ext = (lv_arc_ext_t *)lv_obj_get_ext_attr(arc);
    return ext->type;
}

/**
 * Get whether the arc is adjustable.
 * @param arc pointer to a arc object
 * @return whether the arc has a knob that can be dragged
 */
bool lv_arc_get_adjustable(lv_obj_t * arc)
{
    LV_ASSERT_OBJ(arc, LV_OBJX_NAME);

    lv_arc_ext_t *ext = (lv_arc_ext_t *)lv_obj_get_ext_attr(arc);
    return ext->adjustable;
}

/*=====================
 * Other functions
 *====================*/

/*
 * New object specific "other" functions come here
 */

/**********************
 *   STATIC FUNCTIONS
 **********************/

/**
 * Handle the drawing related tasks of the arcs
 * @param arc pointer to an object
 * @param clip_area the object will be drawn only in this area
 * @param mode LV_DESIGN_COVER_CHK: only check if the object fully covers the 'mask_p' area
 *                                  (return 'true' if yes)
 *             LV_DESIGN_DRAW: draw the object (always return 'true')
 *             LV_DESIGN_DRAW_POST: drawing after every children are drawn
 * @param return an element of `lv_design_res_t`
 */
static lv_design_res_t lv_arc_design(lv_obj_t * arc, const lv_area_t * clip_area, lv_design_mode_t mode)
{
    /*Return false if the object is not covers the mask_p area*/
    if(mode == LV_DESIGN_COVER_CHK) {
        return LV_DESIGN_RES_NOT_COVER;
    }
    /*Draw the object*/
    else if(mode == LV_DESIGN_DRAW_MAIN) {
        lv_arc_ext_t * ext       = lv_obj_get_ext_attr(arc);

        lv_draw_rect_dsc_t bg_dsc;
        lv_draw_rect_dsc_init(&bg_dsc);
        lv_obj_init_draw_rect_dsc(arc, LV_ARC_PART_BG, &bg_dsc);

        lv_draw_rect(&arc->coords, clip_area, &bg_dsc);

        lv_point_t center;
        lv_coord_t arc_r;
        get_center(arc, &center, &arc_r);

        /*Draw the background arc*/
        lv_draw_line_dsc_t arc_dsc;
        if(arc_r > 0) {
            lv_draw_line_dsc_init(&arc_dsc);
            lv_obj_init_draw_line_dsc(arc, LV_ARC_PART_BG, &arc_dsc);

            lv_draw_arc(center.x, center.y, arc_r, ext->bg_angle_start + ext->rotation_angle,
                        ext->bg_angle_end + ext->rotation_angle, clip_area,
                        &arc_dsc);
        }


        /*make the indicator arc smaller or larger according to its greatest padding value*/
        lv_coord_t left_indic = lv_obj_get_style_pad_left(arc, LV_ARC_PART_INDIC);
        lv_coord_t right_indic = lv_obj_get_style_pad_right(arc, LV_ARC_PART_INDIC);
        lv_coord_t top_indic = lv_obj_get_style_pad_top(arc, LV_ARC_PART_INDIC);
        lv_coord_t bottom_indic = lv_obj_get_style_pad_bottom(arc, LV_ARC_PART_INDIC);
        lv_coord_t indic_r = arc_r - LV_MATH_MAX4(left_indic, right_indic, top_indic, bottom_indic);

        if(indic_r > 0) {
            lv_draw_line_dsc_init(&arc_dsc);
            lv_obj_init_draw_line_dsc(arc, LV_ARC_PART_INDIC, &arc_dsc);

            lv_draw_arc(center.x, center.y, indic_r, ext->arc_angle_start + ext->rotation_angle,
                        ext->arc_angle_end + ext->rotation_angle, clip_area,
                        &arc_dsc);
        }

        if(ext->adjustable) {
            lv_area_t knob_area;
            get_knob_area(arc, &center, arc_r, &knob_area);

            lv_draw_rect_dsc_t knob_rect_dsc;
            lv_draw_rect_dsc_init(&knob_rect_dsc);
            lv_obj_init_draw_rect_dsc(arc, LV_ARC_PART_KNOB, &knob_rect_dsc);

            lv_draw_rect(&knob_area, clip_area, &knob_rect_dsc);
        }

    }
    /*Post draw when the children are drawn*/
    else if(mode == LV_DESIGN_DRAW_POST) {
    }

    return LV_DESIGN_RES_OK;
}

/**
 * Signal function of the arc
 * @param arc pointer to a arc object
 * @param sign a signal type from lv_signal_t enum
 * @param param pointer to a signal specific variable
 * @return LV_RES_OK: the object is not deleted in the function; LV_RES_INV: the object is deleted
 */
static lv_res_t lv_arc_signal(lv_obj_t * arc, lv_signal_t sign, void * param)
{
    lv_res_t res;
    if(sign == LV_SIGNAL_GET_STYLE) {
        lv_get_style_info_t * info = param;
        info->result = lv_arc_get_style(arc, info->part);
        if(info->result != NULL) return LV_RES_OK;
        else return ancestor_signal(arc, sign, param);
    }

    /* Include the ancient signal function */
    res = ancestor_signal(arc, sign, param);
    if(res != LV_RES_OK) return res;

    if(sign == LV_SIGNAL_GET_TYPE) return lv_obj_handle_get_type_signal(param, LV_OBJX_NAME);

    lv_arc_ext_t * ext = lv_obj_get_ext_attr(arc);

    if(sign == LV_SIGNAL_PRESSING) {
        /* Only adjustable arcs can be dragged */
        if(!ext->adjustable) return res;

        lv_indev_t * indev = lv_indev_get_act();
        if(indev == NULL) return res;

        /*Handle only pointers here*/
        lv_indev_type_t indev_type = lv_indev_get_type(indev);
        if(indev_type != LV_INDEV_TYPE_POINTER) return res;

        lv_point_t p;
        lv_indev_get_point(indev, &p);

        /*Make point relative to the arc's center*/
        lv_point_t center;
        lv_coord_t r;
        get_center(arc, &center, &r);

        p.x -=  center.x;
        p.y -=  center.y;

        /*Enter dragging mode if pressed out of the knob*/
        if(ext->dragging == false) {
            lv_coord_t indic_width = lv_obj_get_style_line_width(arc, LV_ARC_PART_INDIC);
            r -=  indic_width;
            r -= r / 2; /*Add some more sensitive area*/
            if(p.x * p.x + p.y * p.y > r * r) {
                ext->dragging = true;
                ext->last_tick = lv_tick_get(); /*Capture timestamp at dragging start*/
            }
        }

        /*It must be in "dragging" mode to turn the arc*/
        if(ext->dragging == false) return res;

        /*Calculate the angle of the pressed point*/
        int16_t angle;
        int16_t bg_end = ext->bg_angle_end;
        if(ext->bg_angle_end < ext->bg_angle_start) {
            bg_end = ext->bg_angle_end + 360;
        }

        angle = 360 - _lv_atan2(p.x, p.y) + 90; /*Some transformation is required*/
        angle -= ext->rotation_angle;
        if(angle < ext->bg_angle_start) angle = ext->bg_angle_start;
        if(angle > bg_end) angle = bg_end;

        /*Calculate the slew rate limited angle based on change rate (degrees/sec)*/
        int16_t delta_angle = angle - ext->last_angle;
        uint32_t delta_tick = lv_tick_elaps(ext->last_tick);
        int16_t delta_angle_max = (ext->chg_rate * delta_tick) / 1000;

        if(delta_angle > delta_angle_max) {
            delta_angle = delta_angle_max;
        }
        else if(delta_angle < -delta_angle_max) {
            delta_angle = -delta_angle_max;
        }

        angle = ext->last_angle + delta_angle; /*Apply the limited angle change*/

        /*Rounding for symmetry*/
        int32_t round = ((bg_end - ext->bg_angle_start) * 8) / (ext->max_value - ext->min_value);
        round = (round + 4) >> 4;
        angle += round;

        /*Set the new value*/
        int16_t old_value = ext->cur_value;
        int16_t new_value = _lv_map(angle, ext->bg_angle_start, bg_end, ext->min_value, ext->max_value);
        if(new_value != lv_arc_get_value(arc)) {
            ext->last_tick = lv_tick_get(); /*Cache timestamp for the next iteration*/
            lv_arc_set_value(arc, new_value); /*set_value caches the last_angle for the next iteration*/
            if(new_value != old_value) {
                res = lv_event_send(arc, LV_EVENT_VALUE_CHANGED, NULL);
                if(res != LV_RES_OK) return res;
            }
        }

        /*Don1't let the elapsed time to big while sitting on an end point*/
        if(new_value == ext->min_value || new_value == ext->max_value) {
            ext->last_tick = lv_tick_get(); /*Cache timestamp for the next iteration*/
        }
    }
    else if(sign == LV_SIGNAL_RELEASED || sign == LV_SIGNAL_PRESS_LOST) {
        ext->dragging = false;

#if LV_USE_GROUP
        /*Leave edit mode if released. (No need to wait for LONG_PRESS) */
        lv_group_t * g             = lv_obj_get_group(arc);
        bool editing               = lv_group_get_editing(g);
        lv_indev_type_t indev_type = lv_indev_get_type(lv_indev_get_act());
        if(indev_type == LV_INDEV_TYPE_ENCODER) {
            if(editing) lv_group_set_editing(g, false);
        }
#endif

    }
    else if(sign == LV_SIGNAL_CONTROL) {
        if(!ext->adjustable) return res;

        char c = *((char *)param);

        int16_t old_value = ext->cur_value;
        if(c == LV_KEY_RIGHT || c == LV_KEY_UP) {
            lv_arc_set_value(arc, lv_arc_get_value(arc) + 1);
        }
        else if(c == LV_KEY_LEFT || c == LV_KEY_DOWN) {
            lv_arc_set_value(arc, lv_arc_get_value(arc) - 1);
        }

        if(old_value != ext->cur_value) {
            res = lv_event_send(arc, LV_EVENT_VALUE_CHANGED, NULL);
            if(res != LV_RES_OK) return res;
        }
    }
    else if(sign == LV_SIGNAL_CLEANUP) {
        lv_obj_clean_style_list(arc, LV_ARC_PART_KNOB);
        lv_obj_clean_style_list(arc, LV_ARC_PART_INDIC);
    }

    return res;
}

/**
 * Get the style descriptor of a part of the object
 * @param arc pointer the object
 * @param part the part of the object. (LV_ARC_PART_...)
 * @return pointer to the style descriptor of the specified part
 */
static lv_style_list_t * lv_arc_get_style(lv_obj_t * arc, uint8_t part)
{
    LV_ASSERT_OBJ(arc, LV_OBJX_NAME);

    lv_arc_ext_t * ext = lv_obj_get_ext_attr(arc);

    lv_style_list_t * style_dsc_p;

    switch(part) {
        case LV_ARC_PART_BG:
            style_dsc_p = &arc->style_list;
            break;
        case LV_ARC_PART_INDIC:
            style_dsc_p = &ext->style_arc;
            break;
        case LV_ARC_PART_KNOB:
            style_dsc_p = &ext->style_knob;
            break;
        default:
            style_dsc_p = NULL;
    }

    return style_dsc_p;
}

static void inv_arc_area(lv_obj_t * arc, uint16_t start_angle, uint16_t end_angle, lv_arc_part_t part)
{
    /*Skip this complicated invalidation if the arc is not visible*/
    if(lv_obj_is_visible(arc) == false) return;

    lv_arc_ext_t * ext = lv_obj_get_ext_attr(arc);

    start_angle += ext->rotation_angle;
    end_angle += ext->rotation_angle;

    if(start_angle >= 360) start_angle -= 360;
    if(end_angle >= 360) end_angle -= 360;

    uint8_t start_quarter = start_angle / 90;
    uint8_t end_quarter = end_angle / 90;

    lv_coord_t left = lv_obj_get_style_pad_left(arc, LV_ARC_PART_BG);
    lv_coord_t right = lv_obj_get_style_pad_right(arc, LV_ARC_PART_BG);
    lv_coord_t top = lv_obj_get_style_pad_top(arc, LV_ARC_PART_BG);
    lv_coord_t bottom = lv_obj_get_style_pad_bottom(arc, LV_ARC_PART_BG);
    lv_coord_t rout       = (LV_MATH_MIN(lv_obj_get_width(arc) - left - right, lv_obj_get_height(arc) - top - bottom)) / 2;
    lv_coord_t x       = arc->coords.x1 + rout + left;
    lv_coord_t y       = arc->coords.y1 + rout + top;
    lv_style_int_t w = lv_obj_get_style_line_width(arc, part);
    lv_style_int_t rounded = lv_obj_get_style_line_rounded(arc, part);
    lv_coord_t rin       = rout - w;
    lv_coord_t extra_area = 0;

    extra_area = rounded ? w / 2 + 2 : 0;

    if(part == LV_ARC_PART_INDIC && lv_style_list_get_style(&ext->style_knob, 0) != NULL) {
        lv_coord_t knob_extra_size = lv_obj_get_draw_rect_ext_pad_size(arc, LV_ARC_PART_KNOB);

        lv_coord_t knob_left = lv_obj_get_style_pad_left(arc, LV_ARC_PART_KNOB);
        lv_coord_t knob_right = lv_obj_get_style_pad_right(arc, LV_ARC_PART_KNOB);
        lv_coord_t knob_top = lv_obj_get_style_pad_top(arc, LV_ARC_PART_KNOB);
        lv_coord_t knob_bottom = lv_obj_get_style_pad_bottom(arc, LV_ARC_PART_KNOB);

        knob_extra_size += LV_MATH_MAX4(knob_left, knob_right, knob_top, knob_bottom);

        extra_area = LV_MATH_MAX(extra_area, w / 2 + 2 + knob_extra_size);

    }

    lv_area_t inv_area;

    if(start_quarter == end_quarter && start_angle <= end_angle) {
        if(start_quarter == 0) {
            inv_area.y1 = y + ((_lv_trigo_sin(start_angle) * rin) >> LV_TRIGO_SHIFT) - extra_area;
            inv_area.x2 = x + ((_lv_trigo_sin(start_angle + 90) * rout) >> LV_TRIGO_SHIFT) + extra_area;

            inv_area.y2 = y + ((_lv_trigo_sin(end_angle) * rout) >> LV_TRIGO_SHIFT) + extra_area;
            inv_area.x1 = x + ((_lv_trigo_sin(end_angle + 90) * rin) >> LV_TRIGO_SHIFT) - extra_area;

            lv_obj_invalidate_area(arc, &inv_area);
        }
        else if(start_quarter == 1) {
            inv_area.y2 = y + ((_lv_trigo_sin(start_angle) * rout) >> LV_TRIGO_SHIFT) + extra_area;
            inv_area.x2 = x + ((_lv_trigo_sin(start_angle + 90) * rin) >> LV_TRIGO_SHIFT) + extra_area;

            inv_area.y1 = y + ((_lv_trigo_sin(end_angle) * rin) >> LV_TRIGO_SHIFT) - extra_area;
            inv_area.x1 = x + ((_lv_trigo_sin(end_angle + 90) * rout) >> LV_TRIGO_SHIFT) - extra_area;

            lv_obj_invalidate_area(arc, &inv_area);
        }
        else if(start_quarter == 2) {
            inv_area.x1 = x + ((_lv_trigo_sin(start_angle + 90) * rout) >> LV_TRIGO_SHIFT) - extra_area;
            inv_area.y2 = y + ((_lv_trigo_sin(start_angle) * rin) >> LV_TRIGO_SHIFT) + extra_area;

            inv_area.y1 = y + ((_lv_trigo_sin(end_angle) * rout) >> LV_TRIGO_SHIFT) - extra_area;
            inv_area.x2 = x + ((_lv_trigo_sin(end_angle + 90) * rin) >> LV_TRIGO_SHIFT) + extra_area;

            lv_obj_invalidate_area(arc, &inv_area);
        }
        else if(start_quarter == 3) {
            /*Small arc here*/
            inv_area.x1 = x + ((_lv_trigo_sin(start_angle + 90) * rin) >> LV_TRIGO_SHIFT) - extra_area;
            inv_area.y1 = y + ((_lv_trigo_sin(start_angle) * rout) >> LV_TRIGO_SHIFT) - extra_area;

            inv_area.x2 = x + ((_lv_trigo_sin(end_angle + 90) * rout) >> LV_TRIGO_SHIFT) + extra_area;
            inv_area.y2 = y + ((_lv_trigo_sin(end_angle) * rin) >> LV_TRIGO_SHIFT) + extra_area;

            lv_obj_invalidate_area(arc, &inv_area);
        }

    }
    else if(start_quarter == 0 && end_quarter == 1) {
        inv_area.x1 = x + ((_lv_trigo_sin(end_angle + 90) * rout) >> LV_TRIGO_SHIFT) - extra_area;
        inv_area.y1 = y + ((LV_MATH_MIN(_lv_trigo_sin(end_angle),
                                        _lv_trigo_sin(start_angle))  * rin) >> LV_TRIGO_SHIFT) - extra_area;
        inv_area.x2 = x + ((_lv_trigo_sin(start_angle + 90) * rout) >> LV_TRIGO_SHIFT) + extra_area;
        inv_area.y2 = y + rout + extra_area;
        lv_obj_invalidate_area(arc, &inv_area);
    }
    else if(start_quarter == 1 && end_quarter == 2) {
        inv_area.x1 = x - rout - extra_area;
        inv_area.y1 = y + ((_lv_trigo_sin(end_angle) * rout) >> LV_TRIGO_SHIFT) - extra_area;
        inv_area.x2 = x + ((LV_MATH_MAX(_lv_trigo_sin(start_angle + 90),
                                        _lv_trigo_sin(end_angle + 90)) * rin) >> LV_TRIGO_SHIFT) + extra_area;
        inv_area.y2 = y + ((_lv_trigo_sin(start_angle) * rout) >> LV_TRIGO_SHIFT) + extra_area;
        lv_obj_invalidate_area(arc, &inv_area);
    }
    else if(start_quarter == 2 && end_quarter == 3) {
        inv_area.x1 = x + ((_lv_trigo_sin(start_angle + 90) * rout) >> LV_TRIGO_SHIFT) - extra_area;
        inv_area.y1 = y - rout - extra_area;
        inv_area.x2 = x + ((_lv_trigo_sin(end_angle + 90) * rout) >> LV_TRIGO_SHIFT) + extra_area;
        inv_area.y2 = y + (LV_MATH_MAX(_lv_trigo_sin(end_angle) * rin,
                                       _lv_trigo_sin(start_angle) * rin) >> LV_TRIGO_SHIFT) + extra_area;
        lv_obj_invalidate_area(arc, &inv_area);
    }
    else if(start_quarter == 3 && end_quarter == 0) {
        inv_area.x1 = x + ((LV_MATH_MIN(_lv_trigo_sin(end_angle + 90),
                                        _lv_trigo_sin(start_angle + 90)) * rin) >> LV_TRIGO_SHIFT) - extra_area;
        inv_area.y1 = y + ((_lv_trigo_sin(start_angle) * rout) >> LV_TRIGO_SHIFT) - extra_area;
        inv_area.x2 = x + rout + extra_area;
        inv_area.y2 = y + ((_lv_trigo_sin(end_angle) * rout) >> LV_TRIGO_SHIFT) + extra_area;

        lv_obj_invalidate_area(arc, &inv_area);
    }
    else {
        lv_obj_invalidate(arc);
    }
}

static void get_center(lv_obj_t * arc, lv_point_t * center, lv_coord_t * arc_r)
{
    lv_coord_t left_bg = lv_obj_get_style_pad_left(arc, LV_ARC_PART_BG);
    lv_coord_t right_bg = lv_obj_get_style_pad_right(arc, LV_ARC_PART_BG);
    lv_coord_t top_bg = lv_obj_get_style_pad_top(arc, LV_ARC_PART_BG);
    lv_coord_t bottom_bg = lv_obj_get_style_pad_bottom(arc, LV_ARC_PART_BG);

    lv_coord_t r = (LV_MATH_MIN(lv_obj_get_width(arc) - left_bg - right_bg,
                                lv_obj_get_height(arc) - top_bg - bottom_bg)) / 2;

    *arc_r = r;
    center->x = arc->coords.x1 + r + left_bg;
    center->y = arc->coords.y1 + r + top_bg;


    lv_coord_t indic_width = lv_obj_get_style_line_width(arc, LV_ARC_PART_INDIC);
    r -= indic_width;
}

static void get_knob_area(lv_obj_t * arc, const lv_point_t * center, lv_coord_t r, lv_area_t * knob_area)
{
    lv_arc_ext_t * ext = lv_obj_get_ext_attr(arc);

    lv_coord_t indic_width = lv_obj_get_style_line_width(arc, LV_ARC_PART_INDIC);
    lv_coord_t indic_width_half = indic_width / 2;
    r -= indic_width_half;

    uint16_t angle = ext->rotation_angle;
    if(ext->type == LV_ARC_TYPE_NORMAL) {
        angle += ext->arc_angle_end;
    }
    else if(ext->type == LV_ARC_TYPE_REVERSE) {
        angle += ext->arc_angle_start;
    }
    else if(ext->type == LV_ARC_TYPE_SYMMETRIC) {
        int32_t range_midpoint = (int32_t)(ext->min_value + ext->max_value) / 2;
        if(ext->cur_value < range_midpoint) angle += ext->arc_angle_start;
        else angle += ext->arc_angle_end;
    }
    lv_coord_t knob_x = (r * _lv_trigo_sin(angle + 90)) >> LV_TRIGO_SHIFT;
    lv_coord_t knob_y = (r * _lv_trigo_sin(angle)) >> LV_TRIGO_SHIFT;

    lv_coord_t left_knob = lv_obj_get_style_pad_left(arc, LV_ARC_PART_KNOB);
    lv_coord_t right_knob = lv_obj_get_style_pad_right(arc, LV_ARC_PART_KNOB);
    lv_coord_t top_knob = lv_obj_get_style_pad_top(arc, LV_ARC_PART_KNOB);
    lv_coord_t bottom_knob = lv_obj_get_style_pad_bottom(arc, LV_ARC_PART_KNOB);

    knob_area->x1 = center->x + knob_x - left_knob - indic_width_half;
    knob_area->x2 = center->x + knob_x + right_knob + indic_width_half;
    knob_area->y1 = center->y + knob_y - top_knob - indic_width_half;
    knob_area->y2 = center->y + knob_y + bottom_knob + indic_width_half;
}

/**
 * Used internally to update arc angles after a value change
 * @param arc pointer to a arc object
 */
static void value_update(lv_obj_t * arc)
{
    lv_arc_ext_t *ext = (lv_arc_ext_t *)lv_obj_get_ext_attr(arc);

    int16_t bg_midpoint, range_midpoint, bg_end = ext->bg_angle_end;
    if (ext->bg_angle_end < ext->bg_angle_start) bg_end = ext->bg_angle_end + 360;

    int16_t angle;
    switch(ext->type) {
        case LV_ARC_TYPE_SYMMETRIC:
            bg_midpoint = (ext->bg_angle_start + bg_end) / 2;
            range_midpoint = (int32_t)(ext->min_value + ext->max_value) / 2;

            if (ext->cur_value < range_midpoint) {
                angle = _lv_map(ext->cur_value, ext->min_value, range_midpoint, ext->bg_angle_start, bg_midpoint);
                lv_arc_set_start_angle(arc, angle);
                lv_arc_set_end_angle(arc, bg_midpoint);
            } else {
                angle = _lv_map(ext->cur_value, range_midpoint, ext->max_value, bg_midpoint, bg_end);
                lv_arc_set_start_angle(arc, bg_midpoint);
                lv_arc_set_end_angle(arc, angle);
            }
            break;
        case LV_ARC_TYPE_REVERSE:
            angle = _lv_map(ext->cur_value, ext->min_value, ext->max_value, ext->bg_angle_start, bg_end);
            lv_arc_set_start_angle(arc, angle);
            break;
        default: /** LV_ARC_TYPE_NORMAL*/
            angle = _lv_map(ext->cur_value, ext->min_value, ext->max_value, ext->bg_angle_start, bg_end);
            lv_arc_set_end_angle(arc, angle);
    }
    ext->last_angle = angle; /*Cache angle for slew rate limiting*/
}

#endif<|MERGE_RESOLUTION|>--- conflicted
+++ resolved
@@ -400,40 +400,7 @@
     if(ext->cur_value == new_value) return;
     ext->cur_value = new_value;
 
-<<<<<<< HEAD
     value_update(arc);
-=======
-    int16_t bg_midpoint, range_midpoint, bg_end = ext->bg_angle_end;
-    if(ext->bg_angle_end < ext->bg_angle_start) bg_end = ext->bg_angle_end + 360;
-
-    int16_t angle;
-    switch(ext->type) {
-        case LV_ARC_TYPE_SYMMETRIC:
-            bg_midpoint = (ext->bg_angle_start + bg_end) / 2;
-            range_midpoint = (int32_t)(ext->min_value + ext->max_value) / 2;
-
-            if(ext->cur_value < range_midpoint) {
-                angle = _lv_map(ext->cur_value, ext->min_value, range_midpoint, ext->bg_angle_start, bg_midpoint);
-                lv_arc_set_start_angle(arc, angle);
-                lv_arc_set_end_angle(arc, bg_midpoint);
-            }
-            else {
-                angle = _lv_map(ext->cur_value, range_midpoint, ext->max_value, bg_midpoint, bg_end);
-                lv_arc_set_start_angle(arc, bg_midpoint);
-                lv_arc_set_end_angle(arc, angle);
-            }
-            break;
-        case LV_ARC_TYPE_REVERSE:
-            angle = _lv_map(ext->cur_value, ext->min_value, ext->max_value, ext->bg_angle_start, bg_end);
-            lv_arc_set_start_angle(arc, angle);
-            break;
-        default: /** LV_ARC_TYPE_NORMAL*/
-            angle = _lv_map(ext->cur_value, ext->min_value, ext->max_value, ext->bg_angle_start, bg_end);
-            lv_arc_set_start_angle(arc, ext->bg_angle_start);
-            lv_arc_set_end_angle(arc, angle);
-    }
-    ext->last_angle = angle; /*Cache angle for slew rate limiting*/
->>>>>>> 26b36dfe
 }
 
 /**
@@ -1114,6 +1081,7 @@
         default: /** LV_ARC_TYPE_NORMAL*/
             angle = _lv_map(ext->cur_value, ext->min_value, ext->max_value, ext->bg_angle_start, bg_end);
             lv_arc_set_end_angle(arc, angle);
+            lv_arc_set_start_angle(arc, ext->bg_angle_start);
     }
     ext->last_angle = angle; /*Cache angle for slew rate limiting*/
 }
